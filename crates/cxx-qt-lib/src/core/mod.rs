--- conflicted
+++ resolved
@@ -70,13 +70,8 @@
 
 mod qt;
 pub use qt::{
-<<<<<<< HEAD
-    AspectRatioMode, CaseSensitivity, ConnectionType, DateFormat, PenCapStyle, PenJoinStyle,
-    PenStyle, SplitBehaviorFlags, TimeSpec, TransformationMode,
-=======
-    AspectRatioMode, BGMode, CaseSensitivity, ClipOperation, ConnectionType, DateFormat,
-    LayoutDirection, SplitBehaviorFlags, TimeSpec, TransformationMode,
->>>>>>> 7ceab98f
+    AspectRatioMode, BGMode, CaseSensitivity, ClipOperation, ConnectionType, DateFormat,LayoutDirection,
+    PenCapStyle, PenJoinStyle, PenStyle, SplitBehaviorFlags, TimeSpec, TransformationMode,
 };
 
 mod qtime;
