// SPDX-FileCopyrightText: 2022 Klarälvdalens Datakonsult AB, a KDAB Group company <info@kdab.com>
// SPDX-FileContributor: Andrew Hayzen <andrew.hayzen@kdab.com>
//
// SPDX-License-Identifier: MIT OR Apache-2.0
use cxx::{type_id, ExternType};
use std::mem::MaybeUninit;
use std::{cmp::Ordering, fmt};

use crate::{QDate, QTime};

#[cxx::bridge]
mod ffi {
    #[namespace = "Qt"]
    unsafe extern "C++" {
        include!("cxx-qt-lib/qt.h");
        type TimeSpec = crate::TimeSpec;
        type DateFormat = crate::DateFormat;
    }

    unsafe extern "C++" {
        include!("cxx-qt-lib/qtypes.h");
        type qint64 = crate::qint64;
    }

    unsafe extern "C++" {
        include!("cxx-qt-lib/qdate.h");
        type QDate = crate::QDate;
        include!("cxx-qt-lib/qdatetime.h");
        type QDateTime = super::QDateTime;
        include!("cxx-qt-lib/qtime.h");
        type QTime = crate::QTime;
        include!("cxx-qt-lib/qstring.h");
        type QString = crate::QString;
        include!("cxx-qt-lib/qtimezone.h");
        type QTimeZone = crate::QTimeZone;

        /// Returns a QDateTime object containing a datetime ndays days later than the datetime of this object (or earlier if ndays is negative).
        #[rust_name = "add_days"]
        fn addDays(self: &QDateTime, ndays: qint64) -> QDateTime;

        /// Returns a QDateTime object containing a datetime nmonths months later than the datetime of this object (or earlier if nmonths is negative).
        #[rust_name = "add_months"]
        fn addMonths(self: &QDateTime, nmonths: i32) -> QDateTime;

        /// Returns a QDateTime object containing a datetime msecs milliseconds later than the datetime of this object (or earlier if msecs is negative).
        #[rust_name = "add_msecs"]
        fn addMSecs(self: &QDateTime, msecs: qint64) -> QDateTime;

        /// Returns a QDateTime object containing a datetime s seconds later than the datetime of this object (or earlier if s is negative).
        #[rust_name = "add_secs"]
        fn addSecs(self: &QDateTime, secs: qint64) -> QDateTime;

        /// Returns a QDateTime object containing a datetime nyears years later than the datetime of this object (or earlier if nyears is negative).
        #[rust_name = "add_years"]
        fn addYears(self: &QDateTime, nyears: i32) -> QDateTime;

        /// Returns the date part of the datetime.
        fn date(self: &QDateTime) -> QDate;

<<<<<<< HEAD
        /// Returns the datetime as a string. The format parameter determines the format of the string.
        #[rust_name = "format_enum"]
        fn toString(self: &QDateTime, format: DateFormat) -> QString;
=======
        /// Returns the number of days from this datetime to the other datetime.
        /// The number of days is counted as the number of times midnight is reached between this datetime to the other datetime.
        /// This means that a 10 minute difference from 23:55 to 0:05 the next day counts as one day.
        #[rust_name = "days_to"]
        fn daysTo(self: &QDateTime, other: &QDateTime) -> qint64;
>>>>>>> 17c21f6b

        /// Returns if this datetime falls in Daylight-Saving Time.
        #[rust_name = "is_daylight_time"]
        fn isDaylightTime(self: &QDateTime) -> bool;

        /// Returns true if both the date and the time are null; otherwise returns false. A null datetime is invalid.
        #[rust_name = "is_null"]
        fn isNull(self: &QDateTime) -> bool;

        /// Returns true if both the date and the time are valid and they are valid in the current Qt::TimeSpec, otherwise returns false.
        #[rust_name = "is_valid"]
        fn isValid(self: &QDateTime) -> bool;

        /// Returns this date-time's Offset From UTC in seconds.
        #[rust_name = "offset_from_utc"]
        fn offsetFromUtc(self: &QDateTime) -> i32;

        /// Returns the number of milliseconds from this datetime to the other datetime.
        /// If the other datetime is earlier than this datetime, the value returned is negative.
        #[rust_name = "msecs_to"]
        fn msecsTo(self: &QDateTime, other: &QDateTime) -> qint64;

        /// Returns the number of seconds from this datetime to the other datetime.
        /// If the other datetime is earlier than this datetime, the value returned is negative.
        #[rust_name = "secs_to"]
        fn secsTo(self: &QDateTime, other: &QDateTime) -> qint64;

        /// Sets the date and time given the number of milliseconds msecs that have passed since 1970-01-01T00:00:00.000,
        /// Coordinated Universal Time (Qt::UTC). On systems that do not support time zones this function will behave as if local time were Qt::UTC.
        #[rust_name = "set_msecs_since_epoch"]
        fn setMSecsSinceEpoch(self: &mut QDateTime, msecs: qint64);

        /// Sets the timeSpec() to Qt::OffsetFromUTC and the offset to offsetSeconds.
        ///
        /// Note this method is only available with Qt < 6.8
        #[cfg(not(cxxqt_qt_version_at_least_6_8))]
        #[rust_name = "set_offset_from_utc"]
        fn setOffsetFromUtc(self: &mut QDateTime, offset_seconds: i32);

        /// Sets the date and time given the number of seconds secs that have passed since 1970-01-01T00:00:00.000,
        /// Coordinated Universal Time (Qt::UTC). On systems that do not support time zones this function will behave as if local time were Qt::UTC.
        #[rust_name = "set_secs_since_epoch"]
        fn setSecsSinceEpoch(self: &mut QDateTime, secs: qint64);

        /// Sets the time specification used in this datetime to spec. The datetime will refer to a different point in time.
        ///
        /// Note this method is only available with Qt < 6.8
        #[cfg(not(cxxqt_qt_version_at_least_6_8))]
        #[rust_name = "set_time_spec"]
        fn setTimeSpec(self: &mut QDateTime, spec: TimeSpec);

        /// Returns the time part of the datetime.
        fn time(self: &QDateTime) -> QTime;

        /// Returns the time specification of the datetime.
        #[rust_name = "time_spec"]
        fn timeSpec(self: &QDateTime) -> TimeSpec;

        /// Returns the Time Zone Abbreviation for this datetime.
        #[rust_name = "time_zone_abbreviation"]
        fn timeZoneAbbreviation(self: &QDateTime) -> QString;

        /// Returns a datetime containing the date and time information in this datetime, but specified using the Qt::LocalTime definition.
        #[rust_name = "to_local_time"]
        fn toLocalTime(self: &QDateTime) -> QDateTime;

        /// Returns the datetime as the number of milliseconds that have passed since 1970-01-01T00:00:00.000, Coordinated Universal Time (Qt::UTC).
        #[rust_name = "to_msecs_since_epoch"]
        fn toMSecsSinceEpoch(self: &QDateTime) -> qint64;

        /// Returns a copy of this datetime converted to a spec of Qt::OffsetFromUTC with the given offsetSeconds.
        #[rust_name = "to_offset_from_utc"]
        fn toOffsetFromUtc(self: &QDateTime, offset_seconds: i32) -> QDateTime;

        /// Returns the datetime as the number of seconds that have passed since 1970-01-01T00:00:00.000, Coordinated Universal Time (Qt::UTC).
        #[rust_name = "to_secs_since_epoch"]
        fn toSecsSinceEpoch(self: &QDateTime) -> qint64;

        /// Returns the time as a string. The format parameter determines the format of the string.
        #[rust_name = "format_enum"]
        fn toString(self: &QDateTime, format: DateFormat) -> QString;

        /// Returns a copy of this datetime converted to the given time spec.
        ///
        /// Note this method is only available with Qt < 6.8
        #[cfg(not(cxxqt_qt_version_at_least_6_8))]
        #[rust_name = "to_time_spec"]
        fn toTimeSpec(self: &QDateTime, spec: TimeSpec) -> QDateTime;

        /// Returns a copy of this datetime converted to the given timeZone
        #[rust_name = "to_time_zone"]
        fn toTimeZone(self: &QDateTime, timeZone: &QTimeZone) -> QDateTime;

        /// Returns a datetime containing the date and time information in this datetime, but specified using the Qt::UTC definition.
        #[rust_name = "to_utc"]
        fn toUTC(self: &QDateTime) -> QDateTime;
    }

    #[namespace = "rust::cxxqtlib1"]
    unsafe extern "C++" {
        #[doc(hidden)]
        #[rust_name = "qdatetime_current_date_time"]
        fn qdatetimeCurrentDateTime() -> QDateTime;
        #[doc(hidden)]
        #[rust_name = "qdatetime_current_date_time_utc"]
        fn qdatetimeCurrentDateTimeUtc() -> QDateTime;
        #[doc(hidden)]
        #[rust_name = "qdatetime_current_msecs_since_epoch"]
        fn qdatetimeCurrentMSecsSinceEpoch() -> qint64;
        #[doc(hidden)]
        #[rust_name = "qdatetime_current_secs_since_epoch"]
        fn qdatetimeCurrentSecsSinceEpoch() -> qint64;
        #[doc(hidden)]
        #[rust_name = "qdatetime_from_msecs_since_epoch"]
        fn qdatetimeFromMSecsSinceEpoch(msecs: qint64, time_zone: &QTimeZone) -> QDateTime;
        #[doc(hidden)]
        #[rust_name = "qdatetime_from_secs_since_epoch"]
        fn qdatetimeFromSecsSinceEpoch(secs: qint64, time_zone: &QTimeZone) -> QDateTime;
        // Note that Qt 5 takes const-ref and Qt 6 takes by-value
        // for QDateTime::setDate and QDateTime::setTime
        //
        // We want by-value, as that is Rust-idiomatic, so for Qt 5 we create a proxy
        #[doc(hidden)]
        #[rust_name = "qdatetime_set_date"]
        fn qdatetimeSetDate(datetime: &mut QDateTime, date: QDate);
        #[doc(hidden)]
        #[rust_name = "qdatetime_set_time"]
        fn qdatetimeSetTime(datetime: &mut QDateTime, time: QTime);
        #[doc(hidden)]
        #[rust_name = "qdatetime_time_zone"]
        fn qdatetimeTimeZone(datetime: &QDateTime) -> UniquePtr<QTimeZone>;
<<<<<<< HEAD
        #[doc(hidden)]
        #[rust_name = "qdatetime_to_msecs_since_epoch"]
        fn qdatetimeToMSecsSinceEpoch(datetime: &QDateTime) -> i64;
        #[doc(hidden)]
        #[rust_name = "qdatetime_to_secs_since_epoch"]
        fn qdatetimeToSecsSinceEpoch(datetime: &QDateTime) -> i64;
        #[doc(hidden)]
=======
>>>>>>> 17c21f6b
        #[rust_name = "qdatetime_settimezone"]
        fn qdatetimeSetTimeZone(datetime: &mut QDateTime, time_zone: &QTimeZone);
        #[doc(hidden)]
        #[rust_name = "qdatetime_from_string"]
        fn qdatetimeFromQString(string: &QString, format: DateFormat) -> QDateTime;
    }

    #[namespace = "rust::cxxqtlib1"]
    unsafe extern "C++" {
        include!("cxx-qt-lib/common.h");

        #[doc(hidden)]
        #[rust_name = "qdatetime_drop"]
        fn drop(datetime: &mut QDateTime);
        #[doc(hidden)]
        #[rust_name = "qdatetime_init_default"]
        fn construct() -> QDateTime;
        #[doc(hidden)]
        #[rust_name = "qdatetime_init_from_date_and_time_time_zone"]
        fn construct(date: &QDate, time: &QTime, time_zone: &QTimeZone) -> QDateTime;
        #[cfg(not(cxxqt_qt_version_at_least_6_8))]
        #[doc(hidden)]
        #[rust_name = "qdatetime_init_from_date_and_time_time_spec"]
        fn construct(
            date: &QDate,
            time: &QTime,
            time_spec: TimeSpec,
            offset_seconds: i32,
        ) -> QDateTime;
        #[doc(hidden)]
        #[rust_name = "qdatetime_init_from_qdatetime"]
        fn construct(datetime: &QDateTime) -> QDateTime;

        #[doc(hidden)]
        #[rust_name = "qdatetime_eq"]
        fn operatorEq(a: &QDateTime, b: &QDateTime) -> bool;
        #[doc(hidden)]
        #[rust_name = "qdatetime_cmp"]
        fn operatorCmp(a: &QDateTime, b: &QDateTime) -> i8;
        #[doc(hidden)]
        #[rust_name = "qdatetime_to_debug_qstring"]
        fn toDebugQString(value: &QDateTime) -> QString;
    }
}

/// The QDateTime class provides date and time functions.
#[repr(C)]
pub struct QDateTime {
    _space: MaybeUninit<usize>,
}

impl QDateTime {
    /// Sets the time zone used in this datetime to toZone. The datetime will refer to a different point in time.
    pub fn set_time_zone(&mut self, time_zone: &ffi::QTimeZone) {
        ffi::qdatetime_settimezone(self, time_zone)
    }

    /// Returns the current datetime, as reported by the system clock, in the local time zone.
    pub fn current_date_time() -> Self {
        ffi::qdatetime_current_date_time()
    }

    /// Returns the current datetime, as reported by the system clock, in UTC.
    pub fn current_date_time_utc() -> Self {
        ffi::qdatetime_current_date_time_utc()
    }

    /// Returns the number of milliseconds since 1970-01-01T00:00:00 Universal Coordinated Time.
    /// This number is like the POSIX time_t variable, but expressed in milliseconds instead.
    pub fn current_msecs_since_epoch() -> ffi::qint64 {
        ffi::qdatetime_current_msecs_since_epoch()
    }

    /// Returns the number of seconds since 1970-01-01T00:00:00 Universal Coordinated Time.
    pub fn current_secs_since_epoch() -> ffi::qint64 {
        ffi::qdatetime_current_secs_since_epoch()
    }

    /// Construct a Rust QDateTime from a given QDate, QTime, and QTimeZone
    pub fn from_date_and_time_time_zone(
        date: &QDate,
        time: &QTime,
        time_zone: &ffi::QTimeZone,
    ) -> Self {
        ffi::qdatetime_init_from_date_and_time_time_zone(date, time, time_zone)
    }

    /// Construct a Rust QDateTime from a given QDate, QTime, Qt::TimeSpec, and offset
    ///
    /// Note this method is only available with Qt < 6.8
    #[cfg(not(cxxqt_qt_version_at_least_6_8))]
    pub fn from_date_and_time_time_spec(
        date: &QDate,
        time: &QTime,
        time_spec: ffi::TimeSpec,
        offset_seconds: i32,
    ) -> Self {
        ffi::qdatetime_init_from_date_and_time_time_spec(date, time, time_spec, offset_seconds)
    }

    /// Returns a datetime whose date and time are the number of milliseconds msecs that have passed since 1970-01-01T00:00:00.000,
    /// Coordinated Universal Time (Qt::UTC) and with the given timeZone.
    pub fn from_msecs_since_epoch(msecs: ffi::qint64, time_zone: &ffi::QTimeZone) -> Self {
        ffi::qdatetime_from_msecs_since_epoch(msecs, time_zone)
    }

    /// Returns a datetime whose date and time are the number of seconds secs that have passed since 1970-01-01T00:00:00.000,
    /// Coordinated Universal Time (Qt::UTC) and converted to the given spec.
    pub fn from_secs_since_epoch(secs: ffi::qint64, time_zone: &ffi::QTimeZone) -> Self {
        ffi::qdatetime_from_secs_since_epoch(secs, time_zone)
    }

    /// Returns the datetime represented in the string as a QDateTime using the format given, or None if this is not possible.
    pub fn from_string(string: &ffi::QString, format: ffi::DateFormat) -> Option<Self> {
        let date = ffi::qdatetime_from_string(string, format);
        if date.is_valid() {
            Some(date)
        } else {
            None
        }
    }

    /// Sets the date part of this datetime to date. If no time is set yet, it is set to midnight.
    /// If date is invalid, this QDateTime becomes invalid.
    pub fn set_date(&mut self, date: QDate) {
        ffi::qdatetime_set_date(self, date);
    }

    /// Sets the time part of this datetime to time. If time is not valid, this function sets it to midnight.
    /// Therefore, it's possible to clear any set time in a QDateTime by setting it to a default QTime.
    pub fn set_time(&mut self, time: QTime) {
        ffi::qdatetime_set_time(self, time);
    }

    /// Returns the time zone of the datetime.
    pub fn time_zone(&self) -> cxx::UniquePtr<ffi::QTimeZone> {
        ffi::qdatetime_time_zone(self)
    }
}

impl Clone for QDateTime {
    /// Constructs a copy of the other datetime.
    fn clone(&self) -> Self {
        ffi::qdatetime_init_from_qdatetime(self)
    }
}

impl Default for QDateTime {
    /// Construct a default null QDateTime
    fn default() -> Self {
        ffi::qdatetime_init_default()
    }
}

impl PartialEq for QDateTime {
    fn eq(&self, other: &Self) -> bool {
        ffi::qdatetime_eq(self, other)
    }
}

impl Eq for QDateTime {}

impl PartialOrd for QDateTime {
    fn partial_cmp(&self, other: &Self) -> Option<Ordering> {
        Some(self.cmp(other))
    }
}

impl Ord for QDateTime {
    fn cmp(&self, other: &Self) -> Ordering {
        ffi::qdatetime_cmp(self, other).cmp(&0)
    }
}

impl fmt::Display for QDateTime {
    fn fmt(&self, f: &mut fmt::Formatter) -> fmt::Result {
        write!(f, "{}", self.format_enum(ffi::DateFormat::TextDate))
    }
}

impl fmt::Debug for QDateTime {
    fn fmt(&self, f: &mut fmt::Formatter) -> fmt::Result {
        write!(f, "{}", ffi::qdatetime_to_debug_qstring(self))
    }
}

impl Drop for QDateTime {
    /// Destroys the datetime.
    fn drop(&mut self) {
        ffi::qdatetime_drop(self);
    }
}

#[cfg(feature = "chrono")]
use chrono::Offset;

#[cfg(feature = "chrono")]
impl<Tz: chrono::TimeZone> TryFrom<chrono::DateTime<Tz>> for QDateTime {
    type Error = &'static str;

    fn try_from(value: chrono::DateTime<Tz>) -> Result<Self, Self::Error> {
        let tz = crate::QTimeZone::from_offset_seconds(value.offset().fix().local_minus_utc());
        Ok(QDateTime::from_date_and_time_time_zone(
            &QDate::from(value.date_naive()),
            &QTime::try_from(value.time())?,
            tz.as_ref().ok_or("Could not construct timezone")?,
        ))
    }
}

#[cfg(feature = "chrono")]
impl TryFrom<QDateTime> for chrono::DateTime<chrono::FixedOffset> {
    type Error = &'static str;

    fn try_from(value: QDateTime) -> Result<Self, Self::Error> {
        let timezone_east = chrono::FixedOffset::east_opt(value.offset_from_utc())
            .expect("out-of-bound offset secs");
        let value_utc = value.to_utc();
        let naivedatetime_east = chrono::NaiveDate::try_from(value_utc.date())?
            .and_time(chrono::NaiveTime::try_from(value_utc.time())?);
        Ok(
            chrono::DateTime::<chrono::FixedOffset>::from_naive_utc_and_offset(
                naivedatetime_east,
                timezone_east,
            ),
        )
    }
}

#[cfg(feature = "chrono")]
impl TryFrom<QDateTime> for chrono::DateTime<chrono::Utc> {
    type Error = &'static str;

    fn try_from(value: QDateTime) -> Result<Self, Self::Error> {
        let value_utc = value.to_utc();
        let naivedatetime_utc = chrono::NaiveDate::try_from(value_utc.date())?
            .and_time(chrono::NaiveTime::try_from(value_utc.time())?);
        Ok(chrono::DateTime::<chrono::Utc>::from_naive_utc_and_offset(
            naivedatetime_utc,
            chrono::Utc,
        ))
    }
}

#[cfg(feature = "time")]
impl From<time::OffsetDateTime> for QDateTime {
    fn from(value: time::OffsetDateTime) -> Self {
        let tz = crate::QTimeZone::from_offset_seconds(value.offset().whole_seconds());
        QDateTime::from_date_and_time_time_zone(
            &QDate::from(value.date()),
            &QTime::from(value.time()),
            tz.as_ref().expect("Could not construct timezone"),
        )
    }
}

#[cfg(feature = "time")]
impl From<time::PrimitiveDateTime> for QDateTime {
    fn from(value: time::PrimitiveDateTime) -> Self {
        let tz = crate::QTimeZone::utc();
        QDateTime::from_date_and_time_time_zone(
            &QDate::from(value.date()),
            &QTime::from(value.time()),
            tz.as_ref().expect("Could not construct timezone"),
        )
    }
}

#[cfg(feature = "time")]
impl TryFrom<QDateTime> for time::OffsetDateTime {
    type Error = time::error::ComponentRange;

    fn try_from(value: QDateTime) -> Result<Self, Self::Error> {
        Ok(time::Date::try_from(value.date())?
            .with_time(time::Time::try_from(value.time())?)
            .assume_offset(time::UtcOffset::from_whole_seconds(
                value.offset_from_utc(),
            )?))
    }
}

#[cfg(feature = "time")]
impl TryFrom<QDateTime> for time::PrimitiveDateTime {
    type Error = time::error::ComponentRange;

    fn try_from(value: QDateTime) -> Result<Self, Self::Error> {
        let value_utc = value.to_utc();
        Ok(time::Date::try_from(value_utc.date())?
            .with_time(time::Time::try_from(value_utc.time())?))
    }
}

// Safety:
//
// Static checks on the C++ side to ensure the size is the same.
unsafe impl ExternType for QDateTime {
    type Id = type_id!("QDateTime");
    type Kind = cxx::kind::Trivial;
}

#[cfg(test)]
mod test {
    use super::*;

    #[test]
    fn test_ordering() {
        let qdatetime_a = QDateTime::from_date_and_time_time_zone(
            &QDate::new(2023, 1, 1),
            &QTime::new(1, 1, 1, 1),
            &ffi::QTimeZone::utc(),
        );
        let qdatetime_b = QDateTime::from_date_and_time_time_zone(
            &QDate::new(2023, 2, 2),
            &QTime::new(2, 2, 2, 2),
            &ffi::QTimeZone::utc(),
        );

        assert!(qdatetime_a < qdatetime_b);
        assert_eq!(qdatetime_a.cmp(&qdatetime_b), Ordering::Less);
        assert_eq!(qdatetime_b.cmp(&qdatetime_a), Ordering::Greater);
        assert_eq!(qdatetime_a.cmp(&qdatetime_a), Ordering::Equal);
    }

    #[cfg(feature = "serde")]
    #[test]
    fn qdatetime_serde() {
        let qdatetime = QDateTime::from_date_and_time_time_zone(
            &QDate::new(2023, 1, 1),
            &QTime::new(1, 1, 1, 1),
            &ffi::QTimeZone::utc(),
        );
        assert_eq!(crate::serde_impl::roundtrip(&qdatetime), qdatetime);
    }
}

#[cfg(test)]
#[cfg(feature = "chrono")]
mod test_chrono {
    use super::*;

    #[test]
    fn qdatetime_from_chrono() {
        let datetime_east = {
            let timezone_east = chrono::FixedOffset::east_opt(60 * 60).unwrap();
            let naivedatetime_east = chrono::NaiveDate::from_ymd_opt(2023, 1, 1)
                .unwrap()
                .and_hms_milli_opt(1, 2, 3, 4)
                .unwrap();
            chrono::DateTime::<chrono::FixedOffset>::from_naive_utc_and_offset(
                naivedatetime_east,
                timezone_east,
            )
        };

        let qdatetime = QDateTime::from_date_and_time_time_zone(
            &QDate::new(2023, 1, 1),
            // Chrono adds the offset to the given time, so add the offset here to match Chrono
            &QTime::new(1 + 1 /* plus the offset */, 2, 3, 4),
            &ffi::QTimeZone::from_offset_seconds(60 * 60),
        );
        assert_eq!(QDateTime::try_from(datetime_east).unwrap(), qdatetime);
    }

    #[test]
    fn qdatetime_to_chrono_fixed_offset() {
        let datetime_east = {
            let timezone_east = chrono::FixedOffset::east_opt(60 * 60).unwrap();
            let naivedatetime_east = chrono::NaiveDate::from_ymd_opt(2023, 1, 1)
                .unwrap()
                // Chrono adds the offset to the given time, so minus the offset here to match Qt
                .and_hms_milli_opt(1 - 1 /* minus the offset */, 2, 3, 4)
                .unwrap();
            chrono::DateTime::<chrono::FixedOffset>::from_naive_utc_and_offset(
                naivedatetime_east,
                timezone_east,
            )
        };

        let qdatetime = QDateTime::from_date_and_time_time_zone(
            &QDate::new(2023, 1, 1),
            &QTime::new(1, 2, 3, 4),
            &ffi::QTimeZone::from_offset_seconds(60 * 60),
        );
        assert_eq!(
            chrono::DateTime::<chrono::FixedOffset>::try_from(qdatetime).unwrap(),
            datetime_east
        );
    }

    #[test]
    fn qdatetime_to_chrono_utc() {
        let datetime_utc = {
            let naivedatetime_utc = chrono::NaiveDate::from_ymd_opt(2023, 1, 1)
                .unwrap()
                .and_hms_milli_opt(1, 2, 3, 4)
                .unwrap();
            chrono::DateTime::<chrono::Utc>::from_naive_utc_and_offset(
                naivedatetime_utc,
                chrono::Utc,
            )
        };

        let qdatetime = QDateTime::from_date_and_time_time_zone(
            &QDate::new(2023, 1, 1),
            &QTime::new(1, 2, 3, 4),
            &ffi::QTimeZone::utc(),
        );
        assert_eq!(
            chrono::DateTime::<chrono::Utc>::try_from(qdatetime).unwrap(),
            datetime_utc
        );
    }

    #[test]
    fn qdatetime_to_chrono_utc_with_offset() {
        let datetime_utc = {
            let naivedatetime_utc = chrono::NaiveDate::from_ymd_opt(2023, 1, 1)
                .unwrap()
                .and_hms_milli_opt(0, 2, 3, 4)
                .unwrap();
            chrono::DateTime::<chrono::Utc>::from_naive_utc_and_offset(
                naivedatetime_utc,
                chrono::Utc,
            )
        };

        let qdatetime = QDateTime::from_date_and_time_time_zone(
            &QDate::new(2023, 1, 1),
            &QTime::new(1, 2, 3, 4),
            // Should cause one hour offset when in chrono::DateTime
            &ffi::QTimeZone::from_offset_seconds(60 * 60),
        );
        assert_eq!(
            chrono::DateTime::<chrono::Utc>::try_from(qdatetime).unwrap(),
            datetime_utc
        );
    }
}

#[cfg(test)]
#[cfg(feature = "time")]
mod test_time {
    use super::*;

    #[test]
    fn qdatetime_to_time_offsetdatetime() {
        let time_offsetdatetime = time::Date::from_calendar_date(2023, time::Month::January, 1)
            .unwrap()
            .with_hms_milli(1, 2, 3, 4)
            .unwrap()
            .assume_offset(time::UtcOffset::from_whole_seconds(60 * 60).unwrap());

        let qdatetime = QDateTime::from_date_and_time_time_zone(
            &QDate::new(2023, 1, 1),
            &QTime::new(1, 2, 3, 4),
            &ffi::QTimeZone::from_offset_seconds(60 * 60),
        );
        assert_eq!(
            time::OffsetDateTime::try_from(qdatetime).unwrap(),
            time_offsetdatetime
        );
    }

    #[test]
    fn qdatetime_to_time_primitivedatetime() {
        let time_offsetdatetime = time::Date::from_calendar_date(2023, time::Month::January, 1)
            .unwrap()
            .with_hms_milli(1, 2, 3, 4)
            .unwrap();

        let qdatetime = QDateTime::from_date_and_time_time_zone(
            &QDate::new(2023, 1, 1),
            &QTime::new(1, 2, 3, 4),
            &ffi::QTimeZone::utc(),
        );
        assert_eq!(
            time::PrimitiveDateTime::try_from(qdatetime).unwrap(),
            time_offsetdatetime
        );
    }

    #[test]
    fn qdatetime_from_time_offsetdatetime() {
        let time_offsetdatetime = time::Date::from_calendar_date(2023, time::Month::January, 1)
            .unwrap()
            .with_hms_milli(1, 2, 3, 4)
            .unwrap()
            .assume_offset(time::UtcOffset::from_whole_seconds(60 * 60).unwrap());

        let qdatetime = QDateTime::from_date_and_time_time_zone(
            &QDate::new(2023, 1, 1),
            &QTime::new(1, 2, 3, 4),
            &ffi::QTimeZone::from_offset_seconds(60 * 60),
        );
        assert_eq!(QDateTime::from(time_offsetdatetime), qdatetime);
    }

    #[test]
    fn qdatetime_from_time_primitivedatetime() {
        let time_offsetdatetime = time::Date::from_calendar_date(2023, time::Month::January, 1)
            .unwrap()
            .with_hms_milli(1, 2, 3, 4)
            .unwrap();

        let qdatetime = QDateTime::from_date_and_time_time_zone(
            &QDate::new(2023, 1, 1),
            &QTime::new(1, 2, 3, 4),
            &ffi::QTimeZone::utc(),
        );
        assert_eq!(QDateTime::from(time_offsetdatetime), qdatetime);
    }
}<|MERGE_RESOLUTION|>--- conflicted
+++ resolved
@@ -57,17 +57,11 @@
         /// Returns the date part of the datetime.
         fn date(self: &QDateTime) -> QDate;
 
-<<<<<<< HEAD
-        /// Returns the datetime as a string. The format parameter determines the format of the string.
-        #[rust_name = "format_enum"]
-        fn toString(self: &QDateTime, format: DateFormat) -> QString;
-=======
         /// Returns the number of days from this datetime to the other datetime.
         /// The number of days is counted as the number of times midnight is reached between this datetime to the other datetime.
         /// This means that a 10 minute difference from 23:55 to 0:05 the next day counts as one day.
         #[rust_name = "days_to"]
         fn daysTo(self: &QDateTime, other: &QDateTime) -> qint64;
->>>>>>> 17c21f6b
 
         /// Returns if this datetime falls in Daylight-Saving Time.
         #[rust_name = "is_daylight_time"]
@@ -199,16 +193,6 @@
         #[doc(hidden)]
         #[rust_name = "qdatetime_time_zone"]
         fn qdatetimeTimeZone(datetime: &QDateTime) -> UniquePtr<QTimeZone>;
-<<<<<<< HEAD
-        #[doc(hidden)]
-        #[rust_name = "qdatetime_to_msecs_since_epoch"]
-        fn qdatetimeToMSecsSinceEpoch(datetime: &QDateTime) -> i64;
-        #[doc(hidden)]
-        #[rust_name = "qdatetime_to_secs_since_epoch"]
-        fn qdatetimeToSecsSinceEpoch(datetime: &QDateTime) -> i64;
-        #[doc(hidden)]
-=======
->>>>>>> 17c21f6b
         #[rust_name = "qdatetime_settimezone"]
         fn qdatetimeSetTimeZone(datetime: &mut QDateTime, time_zone: &QTimeZone);
         #[doc(hidden)]
