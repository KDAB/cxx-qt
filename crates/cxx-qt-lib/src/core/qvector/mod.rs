--- conflicted
+++ resolved
@@ -76,19 +76,11 @@
 
 impl<T> Eq for QVector<T> where T: QVectorElement + Eq {}
 
-<<<<<<< HEAD
-impl<T> std::fmt::Debug for QVector<T>
-where
-    T: QVectorElement + std::fmt::Debug,
-{
-    fn fmt(&self, f: &mut std::fmt::Formatter) -> std::fmt::Result {
-=======
 impl<T> fmt::Debug for QVector<T>
 where
     T: QVectorElement + fmt::Debug,
 {
     fn fmt(&self, f: &mut fmt::Formatter) -> fmt::Result {
->>>>>>> 17c21f6b
         f.debug_list().entries(self.iter()).finish()
     }
 }
