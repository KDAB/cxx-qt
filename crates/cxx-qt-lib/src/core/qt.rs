// SPDX-FileCopyrightText: 2023 Klarälvdalens Datakonsult AB, a KDAB Group company <info@kdab.com>
// SPDX-FileContributor: Andrew Hayzen <andrew.hayzen@kdab.com>
//
// SPDX-License-Identifier: MIT OR Apache-2.0

#[cxx::bridge(namespace = "Qt")]
mod ffi {
    /// This enum type defines what happens to the aspect ratio when scaling an rectangle.
    #[repr(i32)]
    enum AspectRatioMode {
        /// The size is scaled freely. The aspect ratio is not preserved.
        IgnoreAspectRatio,
        /// The size is scaled to a rectangle as large as possible inside a given rectangle, preserving the aspect ratio.
        KeepAspectRatio,
        /// The size is scaled to a rectangle as small as possible outside a given rectangle, preserving the aspect ratio.
        KeepAspectRatioByExpanding,
    }

    #[repr(i32)]
    enum CaseSensitivity {
        CaseInsensitive,
        CaseSensitive,
    }

    /// This enum describes the types of connection that can be used with signals.
    ///
    /// Note that UniqueConnection is not supported.
    #[repr(i32)]
    enum ConnectionType {
        /// If the receiver lives in the thread that emits the signal, Qt::DirectConnection is used.
        /// Otherwise, Qt::QueuedConnection is used. The connection type is determined when the signal is emitted.
        AutoConnection,
        /// The slot is invoked immediately when the signal is emitted.
        /// The slot is executed in the signalling thread.
        DirectConnection,
        /// The slot is invoked when control returns to the event loop of the receiver's thread.
        /// The slot is executed in the receiver's thread.
        QueuedConnection,
        /// Same as Qt::QueuedConnection, except that the signalling thread blocks until the slot returns.
        /// This connection must not be used if the receiver lives in the signalling thread, or else the application will deadlock.
        BlockingQueuedConnection,
    }

    #[repr(i32)]
    enum DateFormat {
        TextDate = 0,
        ISODateWithMs = 9,
        ISODate = 1,
        RFC2822Date = 8,
    }

    #[repr(i32)]
    enum SplitBehaviorFlags {
        KeepEmptyParts,
        SkipEmptyParts,
    }

    #[repr(i32)]
    enum TimeSpec {
        /// Local time, controlled by a system time-zone setting.
        LocalTime,
        /// Coordinated Universal Time.
        UTC,
        /// An offset in seconds from Coordinated Universal Time.
        OffsetFromUTC,
        /// A named time zone.
        TimeZone,
    }

    /// This enum type defines whether image transformations (e.g., scaling) should be smooth or not.
    #[repr(i32)]
    enum TransformationMode {
        /// The transformation is performed quickly, with no smoothing.
        FastTransformation,
        /// The resulting image is transformed using bilinear filtering.
        SmoothTransformation,
    }

<<<<<<< HEAD
    #[repr(i32)]
    enum FillRule {
        /// Specifies that the region is filled using the odd even fill rule.
        /// With this rule, we determine whether a point is inside the shape by using
        /// the following method. Draw a horizontal line from the point to a location
        /// outside the shape, and count the number of intersections. If the number of
        /// intersections is an odd number, the point is inside the shape. This mode is the default.
        OddEvenFill,
        /// Specifies that the region is filled using the non zero winding rule.
        /// With this rule, we determine whether a point is inside the shape by using the following method.
        /// Draw a horizontal line from the point to a location outside the shape. Determine whether
        /// the direction of the line at each intersection point is up or down. The winding number is determined
        /// by summing the direction of each intersection. If the number is non zero, the point is inside the shape.
        /// This fill mode can also in most cases be considered as the intersection of closed shapes.
        WindingFill,
=======
    /// This enum type specifies the direction of Qt's layouts and text handling.
    #[repr(i32)]
    enum LayoutDirection {
        LeftToRight,
        RightToLeft,
        LayoutDirectionAuto,
    }

    /// This enum type specifies the background mode
    #[repr(i32)]
    enum BGMode {
        TransparentMode,
        OpaqueMode,
    }

    #[repr(i32)]
    enum ClipOperation {
        NoClip,
        ReplaceClip,
        IntersectClip,
>>>>>>> 7ceab98f
    }

    unsafe extern "C++" {
        include!("cxx-qt-lib/qt.h");
        type AspectRatioMode;
        type CaseSensitivity;
        type ConnectionType;
        type DateFormat;
        type SplitBehaviorFlags;
        type TimeSpec;
        type TransformationMode;
<<<<<<< HEAD
        type FillRule;
=======
        type LayoutDirection;
        type BGMode;
        type ClipOperation;
>>>>>>> 7ceab98f
    }
}

pub use ffi::{
<<<<<<< HEAD
    AspectRatioMode, CaseSensitivity, ConnectionType, DateFormat, FillRule, SplitBehaviorFlags,
    TimeSpec, TransformationMode,
=======
    AspectRatioMode, BGMode, CaseSensitivity, ClipOperation, ConnectionType, DateFormat,
    LayoutDirection, SplitBehaviorFlags, TimeSpec, TransformationMode,
>>>>>>> 7ceab98f
};<|MERGE_RESOLUTION|>--- conflicted
+++ resolved
@@ -76,7 +76,6 @@
         SmoothTransformation,
     }
 
-<<<<<<< HEAD
     #[repr(i32)]
     enum FillRule {
         /// Specifies that the region is filled using the odd even fill rule.
@@ -92,7 +91,8 @@
         /// by summing the direction of each intersection. If the number is non zero, the point is inside the shape.
         /// This fill mode can also in most cases be considered as the intersection of closed shapes.
         WindingFill,
-=======
+    }
+  
     /// This enum type specifies the direction of Qt's layouts and text handling.
     #[repr(i32)]
     enum LayoutDirection {
@@ -113,7 +113,6 @@
         NoClip,
         ReplaceClip,
         IntersectClip,
->>>>>>> 7ceab98f
     }
 
     unsafe extern "C++" {
@@ -125,22 +124,14 @@
         type SplitBehaviorFlags;
         type TimeSpec;
         type TransformationMode;
-<<<<<<< HEAD
         type FillRule;
-=======
         type LayoutDirection;
         type BGMode;
         type ClipOperation;
->>>>>>> 7ceab98f
     }
 }
 
 pub use ffi::{
-<<<<<<< HEAD
-    AspectRatioMode, CaseSensitivity, ConnectionType, DateFormat, FillRule, SplitBehaviorFlags,
-    TimeSpec, TransformationMode,
-=======
     AspectRatioMode, BGMode, CaseSensitivity, ClipOperation, ConnectionType, DateFormat,
-    LayoutDirection, SplitBehaviorFlags, TimeSpec, TransformationMode,
->>>>>>> 7ceab98f
+    FillRule, LayoutDirection, SplitBehaviorFlags, TimeSpec, TransformationMode,
 };