// SPDX-FileCopyrightText: 2023 Klarälvdalens Datakonsult AB, a KDAB Group company <info@kdab.com>
// SPDX-FileContributor: Andrew Hayzen <andrew.hayzen@kdab.com>
//
// SPDX-License-Identifier: MIT OR Apache-2.0

#[cxx::bridge(namespace = "Qt")]
mod ffi {
    /// This enum type defines what happens to the aspect ratio when scaling an rectangle.
    #[repr(i32)]
    enum AspectRatioMode {
        /// The size is scaled freely. The aspect ratio is not preserved.
        IgnoreAspectRatio,
        /// The size is scaled to a rectangle as large as possible inside a given rectangle, preserving the aspect ratio.
        KeepAspectRatio,
        /// The size is scaled to a rectangle as small as possible outside a given rectangle, preserving the aspect ratio.
        KeepAspectRatioByExpanding,
    }

    #[repr(i32)]
    enum CaseSensitivity {
        CaseInsensitive,
        CaseSensitive,
    }

    /// This enum describes the types of connection that can be used with signals.
    ///
    /// Note that UniqueConnection is not supported.
    #[repr(i32)]
    enum ConnectionType {
        /// If the receiver lives in the thread that emits the signal, Qt::DirectConnection is used.
        /// Otherwise, Qt::QueuedConnection is used. The connection type is determined when the signal is emitted.
        AutoConnection,
        /// The slot is invoked immediately when the signal is emitted.
        /// The slot is executed in the signalling thread.
        DirectConnection,
        /// The slot is invoked when control returns to the event loop of the receiver's thread.
        /// The slot is executed in the receiver's thread.
        QueuedConnection,
        /// Same as Qt::QueuedConnection, except that the signalling thread blocks until the slot returns.
        /// This connection must not be used if the receiver lives in the signalling thread, or else the application will deadlock.
        BlockingQueuedConnection,
    }

    #[repr(i32)]
    enum DateFormat {
        TextDate = 0,
        ISODateWithMs = 9,
        ISODate = 1,
        RFC2822Date = 8,
    }

    #[repr(i32)]
    enum SplitBehaviorFlags {
        KeepEmptyParts,
        SkipEmptyParts,
    }

    #[repr(i32)]
    enum TimeSpec {
        /// Local time, controlled by a system time-zone setting.
        LocalTime,
        /// Coordinated Universal Time.
        UTC,
        /// An offset in seconds from Coordinated Universal Time.
        OffsetFromUTC,
        /// A named time zone.
        TimeZone,
    }

    /// This enum type defines whether image transformations (e.g., scaling) should be smooth or not.
    #[repr(i32)]
    enum TransformationMode {
        /// The transformation is performed quickly, with no smoothing.
        FastTransformation,
        /// The resulting image is transformed using bilinear filtering.
        SmoothTransformation,
    }

<<<<<<< HEAD
    /// This enum type defines the pen styles that can be drawn using QPainter.
    #[repr(i32)]
    enum PenStyle {
        /// no line at all. For example, QPainter::drawRect() fills but does not draw any boundary line.
        NoPen,
        /// A plain line.
        SolidLine,
        /// Dashes separated by a few pixels.
        DashLine,
        /// Dots separated by a few pixels.
        DotLine,
        /// Alternate dots and dashes.
        DashDotLine,
        /// One dash, two dots, one dash, two dots.
        DashDotDotLine,
        /// A custom pattern defined using QPainterPathStroker::setDashPattern().
        CustomDashLine,
    }

    /// This enum type defines the line endcap style
    #[repr(i32)]
    enum PenCapStyle {
        FlatCap = 0x00,
        SquareCap = 0x10,
        RoundCap = 0x20,
        MPenCapStyle = 0x30,
    }

    /// This enum type defines the line join style.
    #[repr(i32)]
    enum PenJoinStyle {
        MiterJoin = 0x00,
        BevelJoin = 0x40,
        RoundJoin = 0x80,
        SvgMiterJoin = 0x100,
        MPenJoinStyle = 0x1c0,
=======
    #[repr(i32)]
    enum FillRule {
        /// Specifies that the region is filled using the odd even fill rule.
        /// With this rule, we determine whether a point is inside the shape by using
        /// the following method. Draw a horizontal line from the point to a location
        /// outside the shape, and count the number of intersections. If the number of
        /// intersections is an odd number, the point is inside the shape. This mode is the default.
        OddEvenFill,
        /// Specifies that the region is filled using the non zero winding rule.
        /// With this rule, we determine whether a point is inside the shape by using the following method.
        /// Draw a horizontal line from the point to a location outside the shape. Determine whether
        /// the direction of the line at each intersection point is up or down. The winding number is determined
        /// by summing the direction of each intersection. If the number is non zero, the point is inside the shape.
        /// This fill mode can also in most cases be considered as the intersection of closed shapes.
        WindingFill,
>>>>>>> e4559b51
    }

    /// This enum type specifies the direction of Qt's layouts and text handling.
    #[repr(i32)]
    enum LayoutDirection {
        LeftToRight,
        RightToLeft,
        LayoutDirectionAuto,
    }

    /// This enum type specifies the background mode
    #[repr(i32)]
    enum BGMode {
        TransparentMode,
        OpaqueMode,
    }

    #[repr(i32)]
    enum ClipOperation {
        NoClip,
        ReplaceClip,
        IntersectClip,
    }

    unsafe extern "C++" {
        include!("cxx-qt-lib/qt.h");
        type AspectRatioMode;
        type CaseSensitivity;
        type ConnectionType;
        type DateFormat;
        type SplitBehaviorFlags;
        type TimeSpec;
        type TransformationMode;
<<<<<<< HEAD
        type PenStyle;
        type PenCapStyle;
        type PenJoinStyle;
=======
        type FillRule;
>>>>>>> e4559b51
        type LayoutDirection;
        type BGMode;
        type ClipOperation;
    }
}

pub use ffi::{
<<<<<<< HEAD
    AspectRatioMode, BGMode, CaseSensitivity, ClipOperation, ConnectionType, DateFormat,
    LayoutDirection, PenCapStyle, PenJoinStyle, PenStyle, SplitBehaviorFlags, TimeSpec,
    TransformationMode,
=======
    AspectRatioMode, BGMode, CaseSensitivity, ClipOperation, ConnectionType, DateFormat, FillRule,
    LayoutDirection, SplitBehaviorFlags, TimeSpec, TransformationMode,
>>>>>>> e4559b51
};<|MERGE_RESOLUTION|>--- conflicted
+++ resolved
@@ -76,7 +76,6 @@
         SmoothTransformation,
     }
 
-<<<<<<< HEAD
     /// This enum type defines the pen styles that can be drawn using QPainter.
     #[repr(i32)]
     enum PenStyle {
@@ -113,7 +112,8 @@
         RoundJoin = 0x80,
         SvgMiterJoin = 0x100,
         MPenJoinStyle = 0x1c0,
-=======
+    }
+  
     #[repr(i32)]
     enum FillRule {
         /// Specifies that the region is filled using the odd even fill rule.
@@ -129,7 +129,6 @@
         /// by summing the direction of each intersection. If the number is non zero, the point is inside the shape.
         /// This fill mode can also in most cases be considered as the intersection of closed shapes.
         WindingFill,
->>>>>>> e4559b51
     }
 
     /// This enum type specifies the direction of Qt's layouts and text handling.
@@ -163,13 +162,10 @@
         type SplitBehaviorFlags;
         type TimeSpec;
         type TransformationMode;
-<<<<<<< HEAD
         type PenStyle;
         type PenCapStyle;
         type PenJoinStyle;
-=======
         type FillRule;
->>>>>>> e4559b51
         type LayoutDirection;
         type BGMode;
         type ClipOperation;
@@ -177,12 +173,7 @@
 }
 
 pub use ffi::{
-<<<<<<< HEAD
-    AspectRatioMode, BGMode, CaseSensitivity, ClipOperation, ConnectionType, DateFormat,
+    AspectRatioMode, BGMode, CaseSensitivity, ClipOperation, ConnectionType, DateFormat, FillRule,
     LayoutDirection, PenCapStyle, PenJoinStyle, PenStyle, SplitBehaviorFlags, TimeSpec,
     TransformationMode,
-=======
-    AspectRatioMode, BGMode, CaseSensitivity, ClipOperation, ConnectionType, DateFormat, FillRule,
-    LayoutDirection, SplitBehaviorFlags, TimeSpec, TransformationMode,
->>>>>>> e4559b51
 };