--- conflicted
+++ resolved
@@ -159,15 +159,9 @@
     }
 }
 
-<<<<<<< HEAD
-impl std::fmt::Debug for QStringList {
-    fn fmt(&self, f: &mut std::fmt::Formatter) -> std::fmt::Result {
-        QList::fmt(self, f)
-=======
 impl fmt::Debug for QStringList {
     fn fmt(&self, f: &mut fmt::Formatter) -> fmt::Result {
         write!(f, "{:?}", **self)
->>>>>>> 17c21f6b
     }
 }
 
