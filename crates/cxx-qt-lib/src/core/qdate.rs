// SPDX-FileCopyrightText: 2022 Klarälvdalens Datakonsult AB, a KDAB Group company <info@kdab.com>
// SPDX-FileContributor: Andrew Hayzen <andrew.hayzen@kdab.com>
//
// SPDX-License-Identifier: MIT OR Apache-2.0

use cxx::{type_id, ExternType};
use std::fmt;

#[cxx::bridge]
mod ffi {
    #[namespace = "Qt"]
    unsafe extern "C++" {
        include!("cxx-qt-lib/qt.h");
        type DateFormat = crate::DateFormat;
    }

    unsafe extern "C++" {
        include!("cxx-qt-lib/qtypes.h");
        type qint64 = crate::qint64;
    }

    unsafe extern "C++" {
        include!("cxx-qt-lib/qstring.h");
        type QString = crate::QString;

        include!("cxx-qt-lib/qdate.h");
        type QDate = super::QDate;

        /// Returns a QDate object containing a date ndays later than the date of this object (or earlier if ndays is negative).
        ///
        /// Returns a null date if the current date is invalid or the new date is out of range.
        #[rust_name = "add_days"]
        fn addDays(self: &QDate, ndays: qint64) -> QDate;

        /// Returns a QDate object containing a date nmonths later than the date of this object (or earlier if nmonths is negative).
        #[rust_name = "add_months"]
        fn addMonths(self: &QDate, nmonths: i32) -> QDate;

        /// Returns a QDate object containing a date nyears later than the date of this object (or earlier if nyears is negative).
        #[rust_name = "add_years"]
        fn addYears(self: &QDate, nyears: i32) -> QDate;

        /// Returns the day of the month for this date.
        fn day(self: &QDate) -> i32;

        /// Returns the weekday (1 = Monday to 7 = Sunday) for this date.
        #[rust_name = "day_of_week"]
        fn dayOfWeek(self: &QDate) -> i32;

        /// Returns the day of the year (1 for the first day) for this date.
        #[rust_name = "day_of_year"]
        fn dayOfYear(self: &QDate) -> i32;

        /// Returns the number of days in the month for this date.
        #[rust_name = "days_in_monyth"]
        fn daysInMonth(self: &QDate) -> i32;

        /// Returns the number of days in the year for this date.
        #[rust_name = "days_in_year"]
        fn daysInYear(self: &QDate) -> i32;

        /// Returns true if the date is null; otherwise returns false. A null date is invalid.
        #[rust_name = "is_null"]
        fn isNull(self: &QDate) -> bool;

        /// Returns true if this date is valid; otherwise returns false.
        #[rust_name = "is_valid"]
        fn isValid(self: &QDate) -> bool;

        /// Returns the month-number for the date.
        ///
        /// Numbers the months of the year starting with 1 for the first
        fn month(self: &QDate) -> i32;

        /// Sets this to represent the date, in the Gregorian calendar, with the given year, month and day numbers.
        /// Returns true if the resulting date is valid, otherwise it sets this to represent an invalid date and returns false.
        #[rust_name = "set_date"]
        fn setDate(self: &mut QDate, y: i32, m: i32, d: i32) -> bool;

        /// Returns the time as a string. The format parameter determines the format of the string.
        #[rust_name = "format_enum"]
        fn toString(self: &QDate, format: DateFormat) -> QString;

        /// Returns the year of this date.
        fn year(self: &QDate) -> i32;
    }

    #[namespace = "rust::cxxqtlib1"]
    unsafe extern "C++" {
        #[doc(hidden)]
        #[rust_name = "qdate_current_date"]
        fn qdateCurrentDate() -> QDate;

        #[doc(hidden)]
        #[rust_name = "qdate_days_to"]
        fn qdateDaysTo(date: &QDate, d: QDate) -> qint64;

        #[doc(hidden)]
        #[rust_name = "qdate_from_string"]
        fn qdateFromString(string: &QString, format: &QString) -> QDate;
        #[doc(hidden)]
        #[rust_name = "qdate_from_string_enum"]
        fn qdateFromString(string: &QString, format: DateFormat) -> QDate;

        #[doc(hidden)]
        #[rust_name = "qdate_is_leap_year"]
        fn qdateIsLeapYear(year: i32) -> bool;

        #[doc(hidden)]
        #[rust_name = "qdate_to_format"]
        fn qdateToFormat(date: &QDate, format: &QString) -> QString;
    }

    #[namespace = "rust::cxxqtlib1"]
    unsafe extern "C++" {
        include!("cxx-qt-lib/common.h");

        #[doc(hidden)]
        #[rust_name = "qdate_init_default"]
        fn construct() -> QDate;
        #[doc(hidden)]
        #[rust_name = "qdate_init"]
        fn construct(y: i32, m: i32, d: i32) -> QDate;
        #[doc(hidden)]
        #[rust_name = "qdate_to_debug_qstring"]
        fn toDebugQString(value: &QDate) -> QString;
    }
}

/// The QDate class provides date functions.
#[derive(Clone, PartialEq, Eq, PartialOrd, Ord)]
#[repr(C)]
pub struct QDate {
    jd: i64,
}

impl Default for QDate {
    /// Constructs a null date. Null dates are invalid.
    fn default() -> Self {
        ffi::qdate_init_default()
    }
}

impl fmt::Display for QDate {
    fn fmt(&self, f: &mut fmt::Formatter) -> fmt::Result {
        write!(f, "{}", self.format_enum(ffi::DateFormat::TextDate))
    }
}

impl fmt::Debug for QDate {
    fn fmt(&self, f: &mut fmt::Formatter) -> fmt::Result {
<<<<<<< HEAD
        write!(f, "{}", ffi::qdate_to_qstring(self))
=======
        write!(f, "{}", ffi::qdate_to_debug_qstring(self))
>>>>>>> 17c21f6b
    }
}

impl QDate {
    /// Returns the current date, as reported by the system clock.
    pub fn current_date() -> Self {
        ffi::qdate_current_date()
    }

    /// Returns the number of days from this date to d (which is negative if d is earlier than this date).
    ///
    /// Returns 0 if either date is invalid.
    pub fn days_to(&self, date: Self) -> ffi::qint64 {
        ffi::qdate_days_to(self, date)
    }

    /// Returns the time as a string. The format parameter determines the format of the result string.
    pub fn format(&self, format: &ffi::QString) -> ffi::QString {
        ffi::qdate_to_format(self, format)
    }

    /// Converts the Julian day jd to a QDate.
    pub fn from_julian_day(jd: i64) -> Self {
        Self { jd }
    }

    /// Returns the QDate represented by the string, using the format given, or None if the string cannot be parsed.
    pub fn from_string(string: &ffi::QString, format: &ffi::QString) -> Option<Self> {
        let date = ffi::qdate_from_string(string, format);
        if date.is_valid() {
            Some(date)
        } else {
            None
        }
    }

    /// Returns the time represented in the string as a QDate using the format given, or None if this is not possible.
    pub fn from_string_enum(string: &ffi::QString, format: ffi::DateFormat) -> Option<Self> {
        let date = ffi::qdate_from_string_enum(string, format);
        if date.is_valid() {
            Some(date)
        } else {
            None
        }
    }

    /// Returns true if the specified year is a leap year in the Gregorian calendar; otherwise returns false.
    pub fn is_leap_year(year: i32) -> bool {
        ffi::qdate_is_leap_year(year)
    }

    /// Constructs a date with year y, month m and day d.
    pub fn new(y: i32, m: i32, d: i32) -> Self {
        ffi::qdate_init(y, m, d)
    }

    /// Converts the date to a Julian day.
    pub fn to_julian_day(&self) -> i64 {
        self.jd
    }
}

// Safety:
//
// Static checks on the C++ side ensure that QDate is trivial.
unsafe impl ExternType for QDate {
    type Id = type_id!("QDate");
    type Kind = cxx::kind::Trivial;
}

#[cfg(feature = "chrono")]
use chrono::Datelike;

#[cfg(feature = "chrono")]
impl From<chrono::NaiveDate> for QDate {
    fn from(value: chrono::NaiveDate) -> Self {
        QDate::new(value.year(), value.month() as i32, value.day() as i32)
    }
}

#[cfg(feature = "chrono")]
impl TryFrom<QDate> for chrono::NaiveDate {
    type Error = &'static str;

    fn try_from(value: QDate) -> Result<Self, Self::Error> {
        chrono::NaiveDate::from_ymd_opt(value.year(), value.month() as u32, value.day() as u32)
            .ok_or("out-of-range date, invalid month and/or day")
    }
}

#[cfg(feature = "time")]
impl From<time::Date> for QDate {
    fn from(value: time::Date) -> Self {
        QDate::new(
            value.year(),
            Into::<u8>::into(value.month()) as i32,
            value.day() as i32,
        )
    }
}

#[cfg(feature = "time")]
impl TryFrom<QDate> for time::Date {
    type Error = time::error::ComponentRange;

    fn try_from(value: QDate) -> Result<Self, Self::Error> {
        time::Date::from_calendar_date(
            value.year(),
            time::Month::try_from(value.month() as u8)?,
            value.day() as u8,
        )
    }
}

#[cfg(test)]
mod test {
    use super::*;

    #[test]
    fn qdate_current_date() {
        let date_a = QDate::current_date();
        let date_b = date_a.add_days(100.into());
        assert_eq!(i64::from(date_a.days_to(date_b)), 100);
    }

    #[test]
    fn qdate_julian_day() {
        let date_a = QDate::from_julian_day(1000);
        let date_b = QDate::from_julian_day(1010);
        assert_eq!(i64::from(date_a.days_to(date_b)), 10);
    }

    #[cfg(feature = "chrono")]
    #[test]
    fn qdate_from_chrono_naive() {
        let naive = chrono::NaiveDate::from_ymd_opt(2023, 1, 1).unwrap();
        let qdate = QDate::new(2023, 1, 1);
        assert_eq!(QDate::from(naive), qdate);
    }

    #[cfg(feature = "serde")]
    #[test]
    fn qdate_serde() {
        let qdate = QDate::new(2023, 1, 1);
        assert_eq!(crate::serde_impl::roundtrip(&qdate), qdate);
    }

    #[cfg(feature = "chrono")]
    #[test]
    fn qdate_to_chrono_naive() {
        let naive = chrono::NaiveDate::from_ymd_opt(2023, 1, 1).unwrap();
        let qdate = QDate::new(2023, 1, 1);
        assert_eq!(chrono::NaiveDate::try_from(qdate).unwrap(), naive);
    }

    #[cfg(feature = "time")]
    #[test]
    fn qdate_from_time_date() {
        let time_date = time::Date::from_calendar_date(2023, time::Month::January, 1).unwrap();
        let qdate = QDate::new(2023, 1, 1);
        assert_eq!(QDate::from(time_date), qdate);
    }

    #[cfg(feature = "time")]
    #[test]
    fn qdate_to_time_date() {
        let time_date = time::Date::from_calendar_date(2023, time::Month::January, 1).unwrap();
        let qdate = QDate::new(2023, 1, 1);
        assert_eq!(time::Date::try_from(qdate).unwrap(), time_date);
    }
}<|MERGE_RESOLUTION|>--- conflicted
+++ resolved
@@ -149,11 +149,7 @@
 
 impl fmt::Debug for QDate {
     fn fmt(&self, f: &mut fmt::Formatter) -> fmt::Result {
-<<<<<<< HEAD
-        write!(f, "{}", ffi::qdate_to_qstring(self))
-=======
         write!(f, "{}", ffi::qdate_to_debug_qstring(self))
->>>>>>> 17c21f6b
     }
 }
 
