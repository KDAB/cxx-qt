// SPDX-FileCopyrightText: 2022 Klarälvdalens Datakonsult AB, a KDAB Group company <info@kdab.com>
// SPDX-FileContributor: Andrew Hayzen <andrew.hayzen@kdab.com>
//
// SPDX-License-Identifier: MIT OR Apache-2.0
#[cfg(not(target_os = "emscripten"))]
use crate::QDateTime;
use crate::{QByteArray, QDate, QPersistentModelIndex, QString, QTime, QUrl, QUuid};
use core::{marker::PhantomData, mem::MaybeUninit};
use cxx::{type_id, ExternType};
use std::fmt;

/// The QSet class is a template class that provides a hash-table-based set.
///
/// Note that this means that T needs to have a global `qHash()` function.
///
/// To use QSet with a custom type, implement the [`QSetElement`] trait for T.
#[repr(C)]
pub struct QSet<T>
where
    T: QSetElement,
{
    _space: MaybeUninit<usize>,
    _value: PhantomData<T>,
}

impl<T> Clone for QSet<T>
where
    T: QSetElement,
{
    /// Constructs a copy of the QSet.
    fn clone(&self) -> Self {
        T::clone(self)
    }
}

impl<T> Default for QSet<T>
where
    T: QSetElement,
{
    /// Constructs an empty set.
    fn default() -> Self {
        T::default()
    }
}

impl<T> Drop for QSet<T>
where
    T: QSetElement,
{
    /// Destroys the QSet.
    fn drop(&mut self) {
        T::drop(self);
    }
}

impl<T> PartialEq for QSet<T>
where
    T: QSetElement + PartialEq,
{
    /// Returns true if both sets contain the same elements
    fn eq(&self, other: &Self) -> bool {
        self.len() == other.len() && self.iter().all(|x| other.contains(x))
    }
}

impl<T> Eq for QSet<T> where T: QSetElement + PartialEq {}

<<<<<<< HEAD
impl<T> std::fmt::Debug for QSet<T>
where
    T: QSetElement + std::fmt::Debug,
{
    fn fmt(&self, f: &mut std::fmt::Formatter) -> std::fmt::Result {
=======
impl<T> fmt::Debug for QSet<T>
where
    T: QSetElement + fmt::Debug,
{
    fn fmt(&self, f: &mut fmt::Formatter) -> fmt::Result {
>>>>>>> 17c21f6b
        f.debug_set().entries(self.iter()).finish()
    }
}

impl<T> QSet<T>
where
    T: QSetElement,
{
    /// Removes all elements from the set.
    pub fn clear(&mut self) {
        T::clear(self);
    }

    /// Returns true if the set contains item value; otherwise returns false.
    pub fn contains(&self, value: &T) -> bool {
        T::contains(self, value)
    }

    /// Inserts item value into the set, if value isn't already in the set,
    /// and returns an iterator pointing at the inserted item.
    ///
    /// The value is a reference here so it can be opaque or trivial but
    /// note that the value is copied when being inserted into the set.
    pub fn insert_clone(&mut self, value: &T) {
        T::insert_clone(self, value);
    }

    /// Returns true if the set contains no elements; otherwise returns false.
    pub fn is_empty(&self) -> bool {
        T::len(self) == 0
    }

    /// An iterator visiting all elements in arbitrary order.
    /// The iterator element type is &'a T.
    pub fn iter(&self) -> Iter<'_, T> {
        Iter {
            set: self,
            index: 0,
        }
    }

    /// Returns the number of items in the set.
    pub fn len(&self) -> isize {
        T::len(self)
    }

    /// Removes any occurrence of item value from the set.
    /// Returns true if an item was actually removed; otherwise returns false.
    pub fn remove(&mut self, value: &T) -> bool {
        T::remove(self, value)
    }

    /// Reserve the specified capacity to prevent repeated allocations
    /// when the maximum size is known.
    pub fn reserve(&mut self, size: isize) {
        T::reserve(self, size);
    }
}

impl<T> QSet<T>
where
    T: QSetElement + ExternType<Kind = cxx::kind::Trivial>,
{
    /// Inserts item value into the set, if value isn't already in the set,
    /// and returns an iterator pointing at the inserted item.
    pub fn insert(&mut self, value: T) {
        T::insert(self, value);
    }
}

unsafe impl<T> ExternType for QSet<T>
where
    T: ExternType + QSetElement,
{
    type Id = T::TypeId;
    type Kind = cxx::kind::Trivial;
}

pub struct Iter<'a, T>
where
    T: QSetElement,
{
    set: &'a QSet<T>,
    index: isize,
}

impl<'a, T> Iterator for Iter<'a, T>
where
    T: QSetElement,
{
    type Item = &'a T;

    fn next(&mut self) -> Option<Self::Item> {
        if self.index < self.set.len() {
            let next = unsafe { T::get_unchecked(self.set, self.index) };
            self.index += 1;
            Some(next)
        } else {
            None
        }
    }

    fn size_hint(&self) -> (usize, Option<usize>) {
        let len = self.len();
        (len, Some(len))
    }
}

impl<T> ExactSizeIterator for Iter<'_, T>
where
    T: QSetElement,
{
    fn len(&self) -> usize {
        (self.set.len() - self.index) as usize
    }
}

/// Trait implementation for an element in a [`QSet`].
pub trait QSetElement: Sized {
    type TypeId;

    fn clear(set: &mut QSet<Self>);
    fn clone(set: &QSet<Self>) -> QSet<Self>;
    fn contains(set: &QSet<Self>, value: &Self) -> bool;
    fn default() -> QSet<Self>;
    fn drop(set: &mut QSet<Self>);
    /// # Safety
    ///
    /// Calling this method with an out-of-bounds index is undefined behavior
    /// even if the resulting reference is not used.
    unsafe fn get_unchecked(set: &QSet<Self>, pos: isize) -> &Self;
    fn insert(set: &mut QSet<Self>, value: Self)
    where
        Self: ExternType<Kind = cxx::kind::Trivial>;
    fn insert_clone(set: &mut QSet<Self>, value: &Self);
    fn len(set: &QSet<Self>) -> isize;
    fn remove(set: &mut QSet<Self>, value: &Self) -> bool;
    fn reserve(set: &mut QSet<Self>, size: isize);
}

macro_rules! impl_qset_element {
    ( $typeName:ty, $module:ident, $typeId:literal ) => {
        mod $module;

        impl QSetElement for $typeName {
            type TypeId = type_id!($typeId);

            fn clear(set: &mut QSet<Self>) {
                set.cxx_clear()
            }

            fn clone(set: &QSet<Self>) -> QSet<Self> {
                $module::clone(set)
            }

            fn contains(set: &QSet<Self>, value: &Self) -> bool {
                set.cxx_contains(value)
            }

            fn default() -> QSet<Self> {
                $module::default()
            }

            fn drop(set: &mut QSet<Self>) {
                $module::drop(set);
            }

            unsafe fn get_unchecked(set: &QSet<Self>, pos: isize) -> &Self {
                $module::get_unchecked(set, pos)
            }

            fn insert(set: &mut QSet<Self>, value: Self) {
                $module::insert(set, &value);
            }

            fn insert_clone(set: &mut QSet<Self>, value: &Self) {
                $module::insert(set, value);
            }

            fn len(set: &QSet<Self>) -> isize {
                $module::len(set)
            }

            fn remove(set: &mut QSet<Self>, value: &Self) -> bool {
                set.cxx_remove(value)
            }

            fn reserve(set: &mut QSet<Self>, size: isize) {
                $module::reserve(set, size);
            }
        }
    };
}

impl_qset_element!(bool, qset_bool, "QSet_bool");
impl_qset_element!(f32, qset_f32, "QSet_f32");
impl_qset_element!(f64, qset_f64, "QSet_f64");
impl_qset_element!(i8, qset_i8, "QSet_i8");
impl_qset_element!(i16, qset_i16, "QSet_i16");
impl_qset_element!(i32, qset_i32, "QSet_i32");
impl_qset_element!(i64, qset_i64, "QSet_i64");
impl_qset_element!(QByteArray, qset_qbytearray, "QSet_QByteArray");
impl_qset_element!(QDate, qset_qdate, "QSet_QDate");
#[cfg(not(target_os = "emscripten"))]
impl_qset_element!(QDateTime, qset_qdatetime, "QSet_QDateTime");
impl_qset_element!(
    QPersistentModelIndex,
    qset_qpersistentmodelindex,
    "QSet_QPersistentModelIndex"
);
impl_qset_element!(QString, qset_qstring, "QSet_QString");
impl_qset_element!(QTime, qset_qtime, "QSet_QTime");
impl_qset_element!(QUrl, qset_qurl, "QSet_QUrl");
impl_qset_element!(QUuid, qset_quuid, "QSet_QUuid");
impl_qset_element!(u8, qset_u8, "QSet_u8");
impl_qset_element!(u16, qset_u16, "QSet_u16");
impl_qset_element!(u32, qset_u32, "QSet_u32");
impl_qset_element!(u64, qset_u64, "QSet_u64");

#[cfg(test)]
mod test {
    use super::*;

    #[cfg(feature = "serde")]
    #[test]
    fn qset_serde() {
        let mut set = QSet::default();
        set.insert(0);
        set.insert(1);
        set.insert(2);
        assert_eq!(crate::serde_impl::roundtrip(&set), set)
    }
}<|MERGE_RESOLUTION|>--- conflicted
+++ resolved
@@ -65,19 +65,11 @@
 
 impl<T> Eq for QSet<T> where T: QSetElement + PartialEq {}
 
-<<<<<<< HEAD
-impl<T> std::fmt::Debug for QSet<T>
-where
-    T: QSetElement + std::fmt::Debug,
-{
-    fn fmt(&self, f: &mut std::fmt::Formatter) -> std::fmt::Result {
-=======
 impl<T> fmt::Debug for QSet<T>
 where
     T: QSetElement + fmt::Debug,
 {
     fn fmt(&self, f: &mut fmt::Formatter) -> fmt::Result {
->>>>>>> 17c21f6b
         f.debug_set().entries(self.iter()).finish()
     }
 }
