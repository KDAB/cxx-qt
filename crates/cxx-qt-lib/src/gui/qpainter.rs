// SPDX-FileCopyrightText: 2023 Klarälvdalens Datakonsult AB, a KDAB Group company <info@kdab.com>
// SPDX-FileContributor: Laurent Montel <laurent.montel@kdab.com>
//
// SPDX-License-Identifier: MIT OR Apache-2.0

#[cxx::bridge]
mod ffi {
    #[namespace = "Qt"]
    unsafe extern "C++" {
        include!("cxx-qt-lib/qt.h");
        type LayoutDirection = crate::LayoutDirection;
        type BGMode = crate::BGMode;
        type ClipOperation = crate::ClipOperation;
        type FillRule = crate::FillRule;
        type SizeMode = crate::SizeMode;
    }

<<<<<<< HEAD
    /// Warning: Only a [QPainter](https://doc.qt.io/qt-6/qpainter.html) operating on a [QImage](https://doc.qt.io/qt-6/qimage.html)
    /// fully supports all composition modes. The RasterOp modes are supported for X11 as described
    /// in [compositionMode](https://doc.qt.io/qt-6/qpainter.html#compositionMode)().
    ///
    /// Defines the modes supported for digital image compositing. Composition modes are used to specify
    /// how the pixels in one image, the source, are merged with the pixel in another image, the destination.
    /// Please note that the bitwise raster operation modes, denoted with a RasterOp prefix,
    /// are only natively supported in the X11 and raster paint engines. This means that the only way to utilize
    /// these modes on the Mac is via a QImage. The RasterOp denoted blend modes are not supported for pens
    /// and brushes with alpha components. Also, turning on the QPainter::Antialiasing render hint will
    /// effectively disable the RasterOp modes.
    /// The most common type is SourceOver (often referred to as just alpha blending) where the source pixel
    /// is blended on top of the destination pixel in such a way that the alpha component of the source
    /// defines the translucency of the pixel.
    /// Several composition modes require an alpha channel in the source or target images to have an effect.
    /// For optimal performance the image format Format_ARGB32_Premultiplied is preferred.
    /// When a composition mode is set it applies to all painting operator, pens, brushes, gradients and pixmap/image drawing.
    #[repr(i32)]
    #[namespace = "rust::cxxqtlib1"]
    #[derive(Debug)]
    enum QPainterCompositionMode {
        /// This is the default mode. The alpha of the source is used to blend the pixel on top of the destination.
        CompositionMode_SourceOver,
        /// The alpha of the destination is used to blend it on top of the source pixels. This mode is the inverse of CompositionMode_SourceOver.
        CompositionMode_DestinationOver,
        /// The pixels in the destination are cleared (set to fully transparent) independent of the source.
        CompositionMode_Clear,
        /// The output is the source pixel. (This means a basic copy operation and is identical to SourceOver when the source pixel is opaque).
        CompositionMode_Source,
        /// The output is the destination pixel. This means that the blending has no effect. This mode is the inverse of CompositionMode_Source.
        CompositionMode_Destination,
        /// The output is the source, where the alpha is reduced by that of the destination.
        CompositionMode_SourceIn,
        /// The output is the destination, where the alpha is reduced by that of the source. This mode is the inverse of CompositionMode_SourceIn.
        CompositionMode_DestinationIn,
        /// The output is the source, where the alpha is reduced by the inverse of destination.
        CompositionMode_SourceOut,
        /// The output is the destination, where the alpha is reduced by the inverse of the source. This mode is the inverse of CompositionMode_SourceOut.
        CompositionMode_DestinationOut,
        /// The source pixel is blended on top of the destination, with the alpha of the source pixel reduced by the alpha of the destination pixel.
        CompositionMode_SourceAtop,
        /// The destination pixel is blended on top of the source, with the alpha of the destination pixel is reduced by the alpha of the destination pixel.
        /// This mode is the inverse of CompositionMode_SourceAtop.
        CompositionMode_DestinationAtop,
        /// The source, whose alpha is reduced with the inverse of the destination alpha, is merged with the destination, whose alpha is reduced by the
        /// inverse of the source alpha. CompositionMode_Xor is not the same as the bitwise Xor.
        CompositionMode_Xor,

        //svg 1.2 blend modes
        /// Both the alpha and color of the source and destination pixels are added together.
        CompositionMode_Plus,
        /// The output is the source color multiplied by the destination. Multiplying a color with white leaves
        /// the color unchanged, while multiplying a color with black produces black.
        CompositionMode_Multiply,
        /// The source and destination colors are inverted and then multiplied. Screening a color with white produces
        /// white, whereas screening a color with black leaves the color unchanged.
        CompositionMode_Screen,
        /// Multiplies or screens the colors depending on the destination color. The destination color is mixed with
        /// the source color to reflect the lightness or darkness of the destination.
        CompositionMode_Overlay,
        /// The darker of the source and destination colors is selected.
        CompositionMode_Darken,
        /// The lighter of the source and destination colors is selected.
        CompositionMode_Lighten,
        /// The destination color is brightened to reflect the source color.
        /// A black source color leaves the destination color unchanged.
        CompositionMode_ColorDodge,
        /// The destination color is darkened to reflect the source color. A white source color leaves the destination color unchanged.
        CompositionMode_ColorBurn,
        /// Multiplies or screens the colors depending on the source color. A light source color will lighten
        /// the destination color, whereas a dark source color will darken the destination color.
        CompositionMode_HardLight,
        /// Darkens or lightens the colors depending on the source color. Similar to CompositionMode_HardLight.
        CompositionMode_SoftLight,
        /// Subtracts the darker of the colors from the lighter. Painting with white inverts the destination
        /// color, whereas painting with black leaves the destination color unchanged.
        CompositionMode_Difference,
        /// Similar to CompositionMode_Difference, but with a lower contrast. Painting with white inverts
        /// the destination color, whereas painting with black leaves the destination color unchanged.
        CompositionMode_Exclusion,

        // ROPs
        /// Does a bitwise OR operation on the source and destination pixels (src OR dst).
        RasterOp_SourceOrDestination,
        /// Does a bitwise AND operation on the source and destination pixels (src AND dst).
        RasterOp_SourceAndDestination,
        /// Does a bitwise XOR operation on the source and destination pixels (src XOR dst).
        RasterOp_SourceXorDestination,
        /// Does a bitwise NOR operation on the source and destination pixels ((NOT src) AND (NOT dst)).
        RasterOp_NotSourceAndNotDestination,
        /// Does a bitwise NAND operation on the source and destination pixels ((NOT src) OR (NOT dst)).
        RasterOp_NotSourceOrNotDestination,
        /// Does a bitwise operation where the source pixels are inverted and then XOR'ed with the destination ((NOT src) XOR dst).
        RasterOp_NotSourceXorDestination,
        /// Does a bitwise operation where the source pixels are inverted (NOT src).
        RasterOp_NotSource,
        ///Does a bitwise operation where the source is inverted and then AND'ed with the destination ((NOT src) AND dst).
        RasterOp_NotSourceAndDestination,
        /// Does a bitwise operation where the source is AND'ed with the inverted destination pixels (src AND (NOT dst)).
        RasterOp_SourceAndNotDestination,
        /// Does a bitwise operation where the source is inverted and then OR'ed with the destination ((NOT src) OR dst).
        RasterOp_NotSourceOrDestination,
        /// The pixels in the destination are cleared (set to 0) independent of the source
        RasterOp_SourceOrNotDestination,
        /// The pixels in the destination are set (set to 1) independent of the source.
        RasterOp_ClearDestination,
        /// Does a bitwise operation where the destination pixels are inverted (NOT dst).
        RasterOp_SetDestination,
        /// Does a bitwise operation where the source is OR'ed with the inverted destination pixels (src OR (NOT dst)).
        RasterOp_NotDestination,
=======
    /// Renderhints are used to specify flags to QPainter that may or may not be respected by any given engine.
    #[repr(i32)]
    #[namespace = "rust::cxxqtlib1"]
    #[derive(Debug)]
    enum QPainterRenderHint {
        /// Indicates that the engine should antialias edges of primitives if possible.
        Antialiasing = 0x01,
        /// Indicates that the engine should antialias text if possible.
        /// To forcibly disable antialiasing for text, do not use this hint.
        /// Instead, set QFont::NoAntialias on your font's style strategy.
        TextAntialiasing = 0x02,
        /// Indicates that the engine should use a smooth pixmap transformation algorithm
        /// (such as bilinear) rather than nearest neighbor.
        SmoothPixmapTransform = 0x04,
        /// Use a lossless image rendering, whenever possible. Currently, this hint is only
        /// used when QPainter is employed to output a PDF file through QPrinter or QPdfWriter,
        /// where drawImage()/drawPixmap() calls will encode images using a lossless compression
        /// algorithm instead of lossy JPEG compression. This value was added in Qt 5.13.
        LosslessImageRendering = 0x40,
>>>>>>> 74beaa71
    }

    unsafe extern "C++" {
        include!("cxx-qt-lib/qpainter.h");
        type QPainter;
        include!("cxx-qt-lib/qrect.h");
        type QRect = crate::QRect;
        include!("cxx-qt-lib/qrectf.h");
        type QRectF = crate::QRectF;
        include!("cxx-qt-lib/qpoint.h");
        type QPoint = crate::QPoint;
        include!("cxx-qt-lib/qline.h");
        type QLine = crate::QLine;
        include!("cxx-qt-lib/qcolor.h");
        type QColor = crate::QColor;
        include!("cxx-qt-lib/qimage.h");
        type QImage = crate::QImage;
        include!("cxx-qt-lib/qstring.h");
        type QString = crate::QString;
        include!("cxx-qt-lib/qpainterpath.h");
        type QPainterPath = crate::QPainterPath;
        include!("cxx-qt-lib/qfont.h");
        type QFont = crate::QFont;
        include!("cxx-qt-lib/qpen.h");
        type QPen = crate::QPen;
        include!("cxx-qt-lib/qpolygon.h");
        type QPolygon = crate::QPolygon;

        /// Returns the current background mode.
        #[rust_name = "background_mode"]
        fn backgroundMode(self: &QPainter) -> BGMode;

        /// Returns the currently set brush origin.
        #[rust_name = "brush_origin"]
        fn brushOrigin(self: &QPainter) -> QPoint;

        /// Returns the bounding rectangle of the current clip if there is a clip;
        /// otherwise returns an empty rectangle. Note that the clip region is given in logical coordinates.
        #[rust_name = "clip_bounding_rect_or_empty"]
        fn clipBoundingRect(self: &QPainter) -> QRectF;

        /// Returns the current clip path in logical coordinates.
        #[rust_name = "clip_path"]
        fn clipPath(self: &QPainter) -> QPainterPath;

        /// Returns the current composition mode.
        #[rust_name = "composition_mode"]
        fn compositionMode(self: &QPainter) -> QPainterCompositionMode;

        /// Draws the arc defined by the rectangle beginning at (x, y) with the specified width and height,
        /// and the given startAngle and spanAngle.
        #[rust_name = "draw_arc"]
        fn drawArc(
            self: Pin<&mut QPainter>,
            x: i32,
            y: i32,
            width: i32,
            height: i32,
            startAngle: i32,
            spanAngle: i32,
        );

        /// Draws the chord defined by the given rectangle, startAngle and spanAngle.
        #[rust_name = "draw_chord"]
        fn drawChord(
            self: Pin<Pin<&mut QPainter>>,
            rectangle: &QRect,
            startAngle: i32,
            spanAngle: i32,
        );

        /// Draws the convex polygon defined by polygon using the current pen and brush.
        #[rust_name = "draw_convex_polygon"]
        fn drawConvexPolygon(self: Pin<&mut QPainter>, polygon: &QPolygon);

        /// Draws the ellipse defined by the given rectangle.
        #[rust_name = "draw_ellipse"]
        fn drawEllipse(self: Pin<&mut QPainter>, rect: &QRect);

        /// Draws the given image into the given rectangle.
        #[rust_name = "draw_image"]
        fn drawImage(self: Pin<&mut QPainter>, rectangle: &QRect, image: &QImage);

        /// Draws a line defined by line.
        #[rust_name = "draw_line"]
        fn drawLine(self: Pin<&mut QPainter>, line: &QLine);

        /// Draws the given painter path using the current pen for outline and the current brush for filling.
        #[rust_name = "draw_path"]
        fn drawPath(self: Pin<&mut QPainter>, path: &QPainterPath);

        /// Draws a pie defined by the given rectangle, startAngle and spanAngle.
        #[rust_name = "draw_pie"]
        fn drawPie(self: Pin<&mut QPainter>, rectangle: &QRectF, startAngle: i32, spanAngle: i32);

        /// Draws a single point at the given position using the current pen's color.
        #[rust_name = "draw_point"]
        fn drawPoint(self: Pin<&mut QPainter>, point: &QPoint);

        /// Draws the points in the vector points.
        #[rust_name = "draw_points"]
        fn drawPoints(self: Pin<&mut QPainter>, points: &QPolygon);

        /// Draws the polygon defined by the given points using the fill rule fillRule.
        #[rust_name = "draw_polygon"]
        fn drawPolygon(self: Pin<&mut QPainter>, points: &QPolygon, fillRule: FillRule);

        /// Draws the polyline defined by the given points using the current pen.
        #[rust_name = "draw_polyline"]
        fn drawPolyline(self: Pin<&mut QPainter>, points: &QPolygon);

        /// Draws the current rectangle with the current pen and brush.
        #[rust_name = "draw_rect_f"]
        fn drawRect(self: Pin<&mut QPainter>, rectangle: &QRectF);

        /// Draws the given rectangle rect with rounded corners.
        #[rust_name = "draw_rounded_rect"]
        fn drawRoundedRect(
            self: Pin<&mut QPainter>,
            rect: &QRectF,
            xRadius: f64,
            yRadius: f64,
            mode: SizeMode,
        );

        /// Draws the given text with the currently defined text direction, beginning at the given position.
        #[rust_name = "draw_text"]
        fn drawText(self: Pin<&mut QPainter>, point: &QPoint, text: &QString);

        /// Erases the area inside the given rectangle.
        #[rust_name = "erase_rect"]
        fn eraseRect(self: Pin<&mut QPainter>, rectangle: &QRectF);

        /// Fills the given rectangle with the color specified.
        #[rust_name = "fill_rect"]
        fn fillRect(self: Pin<&mut QPainter>, rectangle: &QRectF, color: &QColor);

        /// Returns the currently set font used for drawing text.
        fn font(self: &QPainter) -> &QFont;

        /// Returns true if clipping has been set; otherwise returns false.
        #[rust_name = "has_clipping"]
        fn hasClipping(self: &QPainter) -> bool;

        /// Returns true if begin() has been called and end() has not yet been called; otherwise returns false.
        #[rust_name = "is_active"]
        fn isActive(self: &QPainter) -> bool;

        /// Returns the layout direction used by the painter when drawing text.
        #[rust_name = "layout_direction"]
        fn layoutDirection(self: &QPainter) -> LayoutDirection;

        /// Returns the opacity of the painter. The default value is 1.
        fn opacity(self: &QPainter) -> f64;

        /// Returns the painter's current pen.
        fn pen(self: &QPainter) -> &QPen;

        /// Saves the current painter state (pushes the state onto a stack).
        /// A save() must be followed by a corresponding restore(); the end() function unwinds the stack.
        fn save(self: Pin<&mut QPainter>);

        /// Sets the background mode of the painter to the given mode
        #[rust_name = "set_background_mode"]
        fn setBackgroundMode(self: Pin<&mut QPainter>, mode: BGMode);

        /// Enables clipping if enable is true, or disables clipping if enable is false.
        #[rust_name = "set_clipping"]
        fn setClipping(self: Pin<&mut QPainter>, enable: bool);

        /// Enables clipping, and sets the clip path for the painter to the given path, with the clip operation.
        #[rust_name = "set_clip_path"]
        fn setClipPath(self: Pin<&mut QPainter>, path: &QPainterPath, operation: ClipOperation);

        /// Enables clipping, and sets the clip region to the given rectangle using the given clip operation.
        ///
        /// Note that the clip rectangle is specified in logical (painter) coordinates.
        #[rust_name = "set_clip_rect"]
        fn setClipRect(self: Pin<&mut QPainter>, rectangle: &QRect, operation: ClipOperation);

        /// Sets the composition mode to the given mode.
        #[rust_name = "set_composition_mode"]
        fn setCompositionMode(self: Pin<&mut QPainter>, mode: QPainterCompositionMode);

        /// Sets the painter's font to the given font.
        #[rust_name = "set_font"]
        fn setFont(self: Pin<&mut QPainter>, font: &QFont);

        /// Sets the layout direction used by the painter when drawing text, to the specified direction.
        #[rust_name = "set_layout_direction"]
        fn setLayoutDirection(self: Pin<&mut QPainter>, direction: LayoutDirection);

        /// Sets the opacity of the painter to opacity. The value should be in the range 0.0 to 1.0,
        /// where 0.0 is fully transparent and 1.0 is fully opaque.
        #[rust_name = "set_opacity"]
        fn setOpacity(self: Pin<&mut QPainter>, opacity: f64);

        /// Sets the painter's pen to be the given pen.
        #[rust_name = "set_pen"]
        fn setPen(self: Pin<&mut QPainter>, pen: &QPen);

        /// Sets the given render hint on the painter if on is true; otherwise clears the render hint.
        #[rust_name = "set_render_hint"]
        fn setRenderHint(self: Pin<&mut QPainter>, hint: QPainterRenderHint, on: bool);

        /// Sets the painter's viewport rectangle to the given rectangle, and enables view transformations.
        #[rust_name = "set_viewport"]
        fn setViewport(self: Pin<&mut QPainter>, rectangle: &QRect);

        /// Sets the painter's window to the given rectangle, and enables view transformations.
        #[rust_name = "set_window"]
        fn setWindow(self: Pin<&mut QPainter>, rectangle: &QRect);

        /// Draws the outline (strokes) the path path with the pen specified by pen
        #[rust_name = "stroke_path"]
        fn strokePath(self: Pin<&mut QPainter>, path: &QPainterPath, pen: &QPen);

        /// Returns true if hint is set; otherwise returns false.
        #[rust_name = "test_render_hint"]
        fn testRenderHint(self: &QPainter, hint: QPainterRenderHint) -> bool;

        /// Restores the current painter state (pops a saved state off the stack).
        fn restore(self: Pin<&mut QPainter>);

        /// Rotates the coordinate system clockwise. The given angle parameter is in degrees.
        fn rotate(self: Pin<&mut QPainter>, angle: f64);

        /// Translates the coordinate system by the given offset.
        fn translate(self: Pin<&mut QPainter>, offset: &QPoint);

        /// Returns true if view transformation is enabled; otherwise returns false.
        #[rust_name = "view_transform_enabled"]
        fn viewTransformEnabled(self: &QPainter) -> bool;

        /// Returns the window rectangle.
        fn window(self: &QPainter) -> QRect;
    }

    #[namespace = "rust::cxxqtlib1"]
    unsafe extern "C++" {
        include!("cxx-qt-lib/common.h");
        type QPainterCompositionMode;

        type QPainterRenderHint;

        #[doc(hidden)]
        #[rust_name = "qpainter_init_default"]
        fn make_unique() -> UniquePtr<QPainter>;
    }
}

<<<<<<< HEAD
pub use ffi::{QPainter, QPainterCompositionMode};
=======
pub use ffi::{QPainter, QPainterRenderHint};
>>>>>>> 74beaa71

impl QPainter {
    /// Create a QPainter
    pub fn new() -> cxx::UniquePtr<Self> {
        ffi::qpainter_init_default()
    }

    /// Returns the bounding rectangle of the current clip if there is a clip;
    /// otherwise returns `None`. Note that the clip region is given in logical coordinates.
    pub fn clip_bounding_rect(&self) -> Option<ffi::QRectF> {
        let result = self.clip_bounding_rect_or_empty();
        if result.is_valid() {
            Some(result)
        } else {
            None
        }
    }
}<|MERGE_RESOLUTION|>--- conflicted
+++ resolved
@@ -15,7 +15,6 @@
         type SizeMode = crate::SizeMode;
     }
 
-<<<<<<< HEAD
     /// Warning: Only a [QPainter](https://doc.qt.io/qt-6/qpainter.html) operating on a [QImage](https://doc.qt.io/qt-6/qimage.html)
     /// fully supports all composition modes. The RasterOp modes are supported for X11 as described
     /// in [compositionMode](https://doc.qt.io/qt-6/qpainter.html#compositionMode)().
@@ -126,7 +125,8 @@
         RasterOp_SetDestination,
         /// Does a bitwise operation where the source is OR'ed with the inverted destination pixels (src OR (NOT dst)).
         RasterOp_NotDestination,
-=======
+    }
+
     /// Renderhints are used to specify flags to QPainter that may or may not be respected by any given engine.
     #[repr(i32)]
     #[namespace = "rust::cxxqtlib1"]
@@ -146,7 +146,6 @@
         /// where drawImage()/drawPixmap() calls will encode images using a lossless compression
         /// algorithm instead of lossy JPEG compression. This value was added in Qt 5.13.
         LosslessImageRendering = 0x40,
->>>>>>> 74beaa71
     }
 
     unsafe extern "C++" {
@@ -398,11 +397,7 @@
     }
 }
 
-<<<<<<< HEAD
-pub use ffi::{QPainter, QPainterCompositionMode};
-=======
-pub use ffi::{QPainter, QPainterRenderHint};
->>>>>>> 74beaa71
+pub use ffi::{QPainter, QPainterCompositionMode, QPainterRenderHint};
 
 impl QPainter {
     /// Create a QPainter
