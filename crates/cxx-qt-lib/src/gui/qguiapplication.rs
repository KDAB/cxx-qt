// SPDX-FileCopyrightText: 2023 Klarälvdalens Datakonsult AB, a KDAB Group company <info@kdab.com>
// SPDX-FileContributor: Andrew Hayzen <andrew.hayzen@kdab.com>
// SPDX-FileContributor: Leon Matthes <leon.matthes@kdab.com>
//
// SPDX-License-Identifier: MIT OR Apache-2.0

<<<<<<< HEAD
use std::pin::Pin;

use crate::{QByteArray, QFont, QString, QStringList, QVector};
=======
use crate::{KeyboardModifiers, MouseButtons, QByteArray, QFont, QString, QStringList, QVector};
use core::pin::Pin;
>>>>>>> 626371a0

#[cxx_qt::bridge]
mod ffi {
    unsafe extern "C++" {
        include!("cxx-qt-lib/qbytearray.h");
        type QByteArray = crate::QByteArray;
        include!("cxx-qt-lib/qstring.h");
        type QString = crate::QString;
        include!("cxx-qt-lib/qstringlist.h");
        type QStringList = crate::QStringList;
        include!("cxx-qt-lib/qvector_QByteArray.h");
        type QVector_QByteArray = crate::QVector<QByteArray>;
        include!("cxx-qt-lib/qfont.h");
        type QFont = crate::QFont;

        include!("cxx-qt-lib/qcoreapplication.h");
        type QCoreApplication = crate::QCoreApplication;
    }

    #[namespace = "Qt"]
    unsafe extern "C++" {
        type KeyboardModifiers = crate::KeyboardModifiers;
        type MouseButtons = crate::MouseButtons;
    }

    unsafe extern "C++Qt" {
        include!("cxx-qt-lib/qguiapplication.h");
        #[qobject]
        #[base = QCoreApplication]
        type QGuiApplication;
    }

    #[namespace = "rust::cxxqtlib1"]
    unsafe extern "C++" {
        #[doc(hidden)]
        #[rust_name = "qguiapplication_new"]
        fn qguiapplicationNew(args: &QVector_QByteArray) -> UniquePtr<QGuiApplication>;
    }

    // These are all static, so we need to create bindings until CXX supports statics
    #[namespace = "rust::cxxqtlib1"]
    unsafe extern "C++" {
        // Reuse the templated versions from QCoreApplication
        include!("cxx-qt-lib/qcoreapplication.h");

        #[doc(hidden)]
        #[rust_name = "qguiapplication_add_library_path"]
        fn qguiapplicationAddLibraryPath(path: &QString);
        #[doc(hidden)]
        #[rust_name = "qguiapplication_application_name"]
        fn qguiapplicationApplicationName() -> QString;
        #[doc(hidden)]
        #[rust_name = "qguiapplication_remove_library_path"]
        fn qguiapplicationRemoveLibraryPath(path: &QString);
        #[doc(hidden)]
        #[rust_name = "qguiapplication_application_version"]
        fn qguiapplicationApplicationVersion() -> QString;
        #[doc(hidden)]
        #[rust_name = "qguiapplication_exec"]
        fn qguiapplicationExec() -> i32;
        #[doc(hidden)]
        #[rust_name = "qguiapplication_library_paths"]
        fn qguiapplicationLibraryPaths() -> QStringList;
        #[doc(hidden)]
        #[rust_name = "qguiapplication_organization_domain"]
        fn qguiapplicationOrganizationDomain() -> QString;
        #[doc(hidden)]
        #[rust_name = "qguiapplication_organization_name"]
        fn qguiapplicationOrganizationName() -> QString;
        #[doc(hidden)]
        #[rust_name = "qguiapplication_set_application_name"]
        fn qguiapplicationSetApplicationName(name: &QString);
        #[doc(hidden)]
        #[rust_name = "qguiapplication_set_application_version"]
        fn qguiapplicationSetApplicationVersion(version: &QString);
        #[doc(hidden)]
        #[rust_name = "qguiapplication_set_font"]
        fn qguiapplicationSetFont(font: &QFont);
        #[doc(hidden)]
        #[rust_name = "qguiapplication_font"]
        fn qguiapplicationFont() -> QFont;
        #[doc(hidden)]
        #[rust_name = "qguiapplication_set_library_paths"]
        fn qguiapplicationSetLibraryPaths(paths: &QStringList);
        #[doc(hidden)]
        #[rust_name = "qguiapplication_set_organization_domain"]
        fn qguiapplicationSetOrganizationDomain(domain: &QString);
        #[doc(hidden)]
        #[rust_name = "qguiapplication_set_organization_name"]
        fn qguiapplicationSetOrganizationName(name: &QString);
        #[doc(hidden)]
        #[rust_name = "qguiapplication_set_desktop_file_name"]
        fn qguiapplicationSetDesktopFileName(name: &QString);
        #[doc(hidden)]
        #[rust_name = "qguiapplication_desktop_file_name"]
        fn qguiapplicationDesktopFileName() -> QString;
        #[doc(hidden)]
        #[rust_name = "qguiapplication_keyboard_modifiers"]
        fn qguiapplicationKeyboardModifiers() -> KeyboardModifiers;
        #[doc(hidden)]
        #[rust_name = "qguiapplication_mouse_buttons"]
        fn qguiapplicationMouseButtons() -> MouseButtons;
        #[doc(hidden)]
        #[rust_name = "qguiapplication_query_keyboard_modifiers"]
        fn qguiapplicationQueryKeyboardModifiers() -> KeyboardModifiers;
    }

    // QGuiApplication is not a trivial to CXX and is not relocatable in Qt
    // as the following fails in C++. So we cannot mark it as a trivial type
    // and need to use references or pointers.
    // static_assert(QTypeInfo<QGuiApplication>::isRelocatable);
    impl UniquePtr<QGuiApplication> {}
}

pub use ffi::QGuiApplication;

impl QGuiApplication {
    /// Prepends path to the beginning of the library path list,
    /// ensuring that it is searched for libraries first.
    /// If path is empty or already in the path list, the path list is not changed.
    pub fn add_library_path(path: &QString) {
        // Locked by Qt's `libraryPathMutex`.
        ffi::qguiapplication_add_library_path(path);
    }

    /// The name of this application
    pub fn application_name(&self) -> QString {
        ffi::qguiapplication_application_name()
    }

    /// The version of this application
    pub fn application_version(&self) -> QString {
        ffi::qguiapplication_application_version()
    }

    /// Enters the main event loop and waits until exit() is called,
    /// and then returns the value that was set to exit() (which is 0 if exit() is called via quit()).
    pub fn exec(&self) -> i32 {
        ffi::qguiapplication_exec()
    }

    /// Returns the default application font.
    pub fn font() -> QFont {
        // Locked by Qt's `applicationFontMutex`.
        ffi::qguiapplication_font()
    }

    /// Returns a list of paths that the application will search when dynamically loading libraries.
    pub fn library_paths() -> QStringList {
        // Locked by Qt's `libraryPathMutex`.
        ffi::qguiapplication_library_paths()
    }

    /// Initializes the window system and constructs an application object.
    /// Standard [Qt command line arguments](https://doc.qt.io/qt-6/qguiapplication.html#supported-command-line-options) are handled automatically.
    pub fn new() -> cxx::UniquePtr<Self> {
        let mut vector = QVector::<QByteArray>::default();

        // Construct an owned QVector of the args
        // as we need the args_os data to outlive this method
        // so we pass a QVector to C++ which is then stored
        for arg in std::env::args_os() {
            // Unix OsStrings can be directly converted to bytes.
            #[cfg(unix)]
            use std::os::unix::ffi::OsStrExt;

            // Windows OsStrings are WTF-8 encoded, so they need to be
            // converted to UTF-8 Strings before being converted to bytes.
            // https://simonsapin.github.io/wtf-8/
            #[cfg(windows)]
            let arg = arg.to_string_lossy();

            vector.append(QByteArray::from(arg.as_bytes()));
        }

        ffi::qguiapplication_new(&vector)
    }

    /// The Internet domain of the organization that wrote this application
    pub fn organization_domain(&self) -> QString {
        ffi::qguiapplication_organization_domain()
    }

    /// The name of the organization that wrote this application
    pub fn organization_name(&self) -> QString {
        ffi::qguiapplication_organization_name()
    }

    /// Set the name of this application
    pub fn set_application_name(self: Pin<&mut Self>, name: &QString) {
        ffi::qguiapplication_set_application_name(name);
    }

    /// Removes path from the library path list. If path is empty or not in the path list, the list is not changed.
    pub fn remove_library_path(path: &QString) {
        // Locked by Qt's `libraryPathMutex`.
        ffi::qguiapplication_remove_library_path(path)
    }

    /// Set the version of this application
    pub fn set_application_version(self: Pin<&mut Self>, version: &QString) {
        ffi::qguiapplication_set_application_version(version);
    }

    /// Changes the default application font to font.
    pub fn set_application_font(font: &QFont) {
        // Locked by Qt's `applicationFontMutex`.
        ffi::qguiapplication_set_font(font);
    }

    /// Sets the list of directories to search when loading plugins with QLibrary to paths.
    /// All existing paths will be deleted and the path list will consist of the paths given in paths and the path to the application.
    pub fn set_library_paths(paths: &QStringList) {
        // Locked by Qt's `libraryPathMutex`.
        ffi::qguiapplication_set_library_paths(paths);
    }

    /// Sets the Internet domain of the organization that wrote this application
    pub fn set_organization_domain(self: Pin<&mut Self>, domain: &QString) {
        ffi::qguiapplication_set_organization_domain(domain);
    }

    /// Sets the name of the organization that wrote this application
    pub fn set_organization_name(self: Pin<&mut Self>, name: &QString) {
        ffi::qguiapplication_set_organization_name(name);
    }

    /// Changes the desktop file name to name.
    pub fn set_desktop_file_name(self: Pin<&mut Self>, name: &QString) {
        ffi::qguiapplication_set_desktop_file_name(name);
    }

    /// Returns the application desktop file name.
    pub fn desktop_file_name(&self) -> QString {
        ffi::qguiapplication_desktop_file_name()
    }

    /// Returns the current state of the modifier keys on the keyboard. The current state is updated
    /// synchronously as the event queue is emptied of events that will spontaneously change the
    /// keyboard state (QEvent::KeyPress and QEvent::KeyRelease events).
    ///
    /// It should be noted this may not reflect the actual keys held on the input device at the time
    /// of calling but rather the modifiers as last reported in an event.
    /// If no keys are being held Qt::NoModifier is returned.
    pub fn keyboard_modifiers(&self) -> KeyboardModifiers {
        ffi::qguiapplication_keyboard_modifiers()
    }

    /// Returns the current state of the buttons on the mouse. The current state is updated
    /// synchronously as the event queue is emptied of events that will spontaneously change the
    /// mouse state (QEvent::MouseButtonPress and QEvent::MouseButtonRelease events).
    ///
    /// It should be noted this may not reflect the actual buttons held on the input device at the
    /// time of calling but rather the mouse buttons as last reported in one of the above events.
    /// If no mouse buttons are being held Qt::NoButton is returned.
    pub fn mouse_buttons(&self) -> MouseButtons {
        ffi::qguiapplication_mouse_buttons()
    }

    /// Queries and returns the state of the modifier keys on the keyboard. Unlike
    /// keyboardModifiers, this method returns the actual keys held on the input device at the time
    /// of calling the method.
    ///
    /// It does not rely on the keypress events having been received by this process, which makes it
    /// possible to check the modifiers while moving a window, for instance. Note that in most
    /// cases, you should use keyboardModifiers(), which is faster and more accurate since it
    /// contains the state of the modifiers as they were when the currently processed event was
    /// received.
    pub fn query_keyboard_modifiers(&self) -> KeyboardModifiers {
        ffi::qguiapplication_query_keyboard_modifiers()
    }
}<|MERGE_RESOLUTION|>--- conflicted
+++ resolved
@@ -4,14 +4,8 @@
 //
 // SPDX-License-Identifier: MIT OR Apache-2.0
 
-<<<<<<< HEAD
-use std::pin::Pin;
-
-use crate::{QByteArray, QFont, QString, QStringList, QVector};
-=======
 use crate::{KeyboardModifiers, MouseButtons, QByteArray, QFont, QString, QStringList, QVector};
 use core::pin::Pin;
->>>>>>> 626371a0
 
 #[cxx_qt::bridge]
 mod ffi {
