--- conflicted
+++ resolved
@@ -19,12 +19,9 @@
     }
 
     unsafe extern "C++" {
-<<<<<<< HEAD
-=======
         include!("cxx-qt-lib/qvector_QPointF.h");
         type QVector_QPointF = crate::QVector<QPointF>;
 
->>>>>>> 64d4ee6b
         include!("cxx-qt-lib/qpointf.h");
         type QPointF = crate::QPointF;
         include!("cxx-qt-lib/qrectf.h");
@@ -33,9 +30,6 @@
         type QPolygon = crate::QPolygon;
         include!("cxx-qt-lib/qstring.h");
         type QString = crate::QString;
-
-        include!("cxx-qt-lib/qvector.h");
-        type QVector_QPointF = crate::QVector<QPointF>;
 
         include!("cxx-qt-lib/qpolygonf.h");
         type QPolygonF = super::QPolygonF;
