// SPDX-FileCopyrightText: 2022 Klarälvdalens Datakonsult AB, a KDAB Group company <info@kdab.com>
// SPDX-FileContributor: Andrew Hayzen <andrew.hayzen@kdab.com>
//
// SPDX-License-Identifier: MIT OR Apache-2.0

mod qcolor;
pub use qcolor::QColor;

mod qguiapplication;
pub use qguiapplication::QGuiApplication;

mod qvector2d;
pub use qvector2d::QVector2D;

mod qvector3d;
pub use qvector3d::QVector3D;

mod qvector4d;
pub use qvector4d::QVector4D;

mod qimage;
pub use qimage::{QImage, QImageFormat};

<<<<<<< HEAD
mod qpolygon;
pub use qpolygon::QPolygon;
=======
mod qpen;
pub use qpen::QPen;

mod qfont;
pub use qfont::QFont;

mod qpainterpath;
pub use qpainterpath::QPainterPath;
>>>>>>> 5347ea84

mod qpainter;
pub use qpainter::QPainter;<|MERGE_RESOLUTION|>--- conflicted
+++ resolved
@@ -21,10 +21,9 @@
 mod qimage;
 pub use qimage::{QImage, QImageFormat};
 
-<<<<<<< HEAD
 mod qpolygon;
 pub use qpolygon::QPolygon;
-=======
+
 mod qpen;
 pub use qpen::QPen;
 
@@ -33,7 +32,6 @@
 
 mod qpainterpath;
 pub use qpainterpath::QPainterPath;
->>>>>>> 5347ea84
 
 mod qpainter;
 pub use qpainter::QPainter;