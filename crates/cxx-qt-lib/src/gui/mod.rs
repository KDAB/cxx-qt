--- conflicted
+++ resolved
@@ -19,11 +19,9 @@
 pub use qvector4d::QVector4D;
 
 mod qimage;
-<<<<<<< HEAD
+
 pub use qimage::QImage;
+pub use qimage::{QImage, QImageFormat};
 
 mod qpainterpath;
-pub use qpainterpath::QPainterPath;
-=======
-pub use qimage::{QImage, QImageFormat};
->>>>>>> 48ccb62c
+pub use qpainterpath::QPainterPath;