--- conflicted
+++ resolved
@@ -21,13 +21,11 @@
 mod qimage;
 pub use qimage::{QImage, QImageFormat};
 
-<<<<<<< HEAD
 mod qpen;
 pub use qpen::QPen;
-=======
+
 mod qpainterpath;
 pub use qpainterpath::QPainterPath;
->>>>>>> e4559b51
 
 mod qpainter;
 pub use qpainter::QPainter;