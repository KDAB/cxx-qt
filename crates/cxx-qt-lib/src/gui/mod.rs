// SPDX-FileCopyrightText: 2022 Klarälvdalens Datakonsult AB, a KDAB Group company <info@kdab.com>
// SPDX-FileContributor: Andrew Hayzen <andrew.hayzen@kdab.com>
//
// SPDX-License-Identifier: MIT OR Apache-2.0

mod qcolor;
pub use qcolor::QColor;

mod qguiapplication;
pub use qguiapplication::QGuiApplication;

mod qvector2d;
pub use qvector2d::QVector2D;

mod qvector3d;
pub use qvector3d::QVector3D;

mod qvector4d;
pub use qvector4d::QVector4D;

mod qimage;
pub use qimage::{QImage, QImageFormat};

<<<<<<< HEAD
mod qpen;
pub use qpen::QPen;
=======
mod qfont;
pub use qfont::QFont;
>>>>>>> 36e57fab

mod qpainterpath;
pub use qpainterpath::QPainterPath;

mod qpainter;
pub use qpainter::QPainter;<|MERGE_RESOLUTION|>--- conflicted
+++ resolved
@@ -21,13 +21,11 @@
 mod qimage;
 pub use qimage::{QImage, QImageFormat};
 
-<<<<<<< HEAD
 mod qpen;
 pub use qpen::QPen;
-=======
+
 mod qfont;
 pub use qfont::QFont;
->>>>>>> 36e57fab
 
 mod qpainterpath;
 pub use qpainterpath::QPainterPath;
