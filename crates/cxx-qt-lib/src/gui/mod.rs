// SPDX-FileCopyrightText: 2022 Klarälvdalens Datakonsult AB, a KDAB Group company <info@kdab.com>
// SPDX-FileContributor: Andrew Hayzen <andrew.hayzen@kdab.com>
//
// SPDX-License-Identifier: MIT OR Apache-2.0

mod qcolor;
pub use qcolor::QColor;

mod qguiapplication;
pub use qguiapplication::QGuiApplication;

mod qvector2d;
pub use qvector2d::QVector2D;

mod qvector3d;
pub use qvector3d::QVector3D;

mod qvector4d;
pub use qvector4d::QVector4D;

mod qimage;
pub use qimage::{QImage, QImageFormat};

<<<<<<< HEAD
mod qfont;
pub use qfont::QFont;
=======
mod qpainter;
pub use qpainter::QPainter;
>>>>>>> 7ceab98f
<|MERGE_RESOLUTION|>--- conflicted
+++ resolved
@@ -21,10 +21,8 @@
 mod qimage;
 pub use qimage::{QImage, QImageFormat};
 
-<<<<<<< HEAD
 mod qfont;
 pub use qfont::QFont;
-=======
+
 mod qpainter;
-pub use qpainter::QPainter;
->>>>>>> 7ceab98f
+pub use qpainter::QPainter;