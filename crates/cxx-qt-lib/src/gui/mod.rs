--- conflicted
+++ resolved
@@ -19,11 +19,7 @@
 pub use qvector4d::QVector4D;
 
 mod qimage;
-<<<<<<< HEAD
-pub use qimage::QImage;
+pub use qimage::{QImage, QImageFormat};
 
 mod qfont;
-pub use qfont::QFont;
-=======
-pub use qimage::{QImage, QImageFormat};
->>>>>>> ef77f97d
+pub use qfont::QFont;