// SPDX-FileCopyrightText: 2022 Klarälvdalens Datakonsult AB, a KDAB Group company <info@kdab.com>
// SPDX-FileContributor: Andrew Hayzen <andrew.hayzen@kdab.com>
//
// SPDX-License-Identifier: MIT OR Apache-2.0

mod qcolor;
pub use qcolor::QColor;

mod qguiapplication;
pub use qguiapplication::QGuiApplication;

mod qvector2d;
pub use qvector2d::QVector2D;

mod qvector3d;
pub use qvector3d::QVector3D;

mod qvector4d;
pub use qvector4d::QVector4D;

mod qimage;
<<<<<<< HEAD
pub use qimage::QImage;

mod qpen;
pub use qpen::QPen;
=======
pub use qimage::{QImage, QImageFormat};
>>>>>>> 48ccb62c
<|MERGE_RESOLUTION|>--- conflicted
+++ resolved
@@ -19,11 +19,7 @@
 pub use qvector4d::QVector4D;
 
 mod qimage;
-<<<<<<< HEAD
-pub use qimage::QImage;
+pub use qimage::{QImage, QImageFormat};
 
 mod qpen;
-pub use qpen::QPen;
-=======
-pub use qimage::{QImage, QImageFormat};
->>>>>>> 48ccb62c
+pub use qpen::QPen;