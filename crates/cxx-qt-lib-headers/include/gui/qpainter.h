// clang-format off
// SPDX-FileCopyrightText: 2023 Klarälvdalens Datakonsult AB, a KDAB Group company <info@kdab.com>
// clang-format on
// SPDX-FileContributor: Laurent Montel <laurent.montel@kdab.com>
//
// SPDX-License-Identifier: MIT OR Apache-2.0
#pragma once

#include <cinttypes>
#include <memory>

#include <QtGui/QPainter>

<<<<<<< HEAD
#include "rust/cxx.h"

#include <cstdint>

namespace rust {
namespace cxxqtlib1 {
using QPainterCompositionMode = QPainter::CompositionMode;
=======
namespace rust {
namespace cxxqtlib1 {
using QPainterRenderHint = QPainter::RenderHint;
>>>>>>> 74beaa71

} // namespace cxxqtlib1
} // namespace rust<|MERGE_RESOLUTION|>--- conflicted
+++ resolved
@@ -11,7 +11,6 @@
 
 #include <QtGui/QPainter>
 
-<<<<<<< HEAD
 #include "rust/cxx.h"
 
 #include <cstdint>
@@ -19,11 +18,7 @@
 namespace rust {
 namespace cxxqtlib1 {
 using QPainterCompositionMode = QPainter::CompositionMode;
-=======
-namespace rust {
-namespace cxxqtlib1 {
 using QPainterRenderHint = QPainter::RenderHint;
->>>>>>> 74beaa71
 
 } // namespace cxxqtlib1
 } // namespace rust