--- conflicted
+++ resolved
@@ -75,14 +75,12 @@
         #[cfg(feature = "qt_gui")]
         (include_str!("../include/gui/qimage.h"), "qimage.h"),
         #[cfg(feature = "qt_gui")]
-<<<<<<< HEAD
         (
             include_str!("../include/gui/qpainterpath.h"),
             "qpainterpath.h",
         ),
-=======
+        #[cfg(feature = "qt_gui")]
         (include_str!("../include/gui/qpainter.h"), "qpainter.h"),
->>>>>>> 7ceab98f
         #[cfg(feature = "qt_gui")]
         (include_str!("../include/gui/qvector2d.h"), "qvector2d.h"),
         #[cfg(feature = "qt_gui")]
