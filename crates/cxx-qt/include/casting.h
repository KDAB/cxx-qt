// clang-format off
// SPDX-FileCopyrightText: 2025 Klarälvdalens Datakonsult AB, a KDAB Group company <info@kdab.com>
// clang-format on
// SPDX-FileContributor: Ben Ford <ben.ford@kdab.com>
//
// SPDX-License-Identifier: MIT OR Apache-2.0
#pragma once
#include <QtCore/QObject>
#include <type_traits>

namespace rust::cxxqt1 {

template<typename Sub, typename Base>
const Base*
upcastPtr(const Sub* sub)
{
  static_assert(std::is_base_of_v<Base, Sub>);
  return static_cast<const Base*>(sub);
}

// Main downcasting function, for non-QObject types
template<typename Sub,
         typename Base,
         std::enable_if_t<!std::is_base_of_v<QObject, Sub>, bool> = true>
const Sub*
downcastPtr(const Base* base)
{
  static_assert(std::is_base_of_v<Base, Sub>);
<<<<<<< HEAD
  return qobject_cast<const Sub*>(base);
}

template<typename Sub, typename Base>
const Sub*
downcastPtrStatic(const Base* base)
{
  static_assert(std::is_base_of_v<Base, Sub>);
  return static_cast<const Sub*>(base);
=======
  static_assert(std::is_polymorphic_v<Sub>,
                "Downcasting requires a polymorphic type (e.g. a type with at "
                "least one virtual method)!");
  return dynamic_cast<const Sub*>(base);
>>>>>>> fdd65e94
}

// Downcasting function for QObject types, enabled via SFINAE
template<typename Sub,
         typename Base,
         std::enable_if_t<std::is_base_of_v<QObject, Sub>, bool> = true>
const Sub*
downcastPtr(const Base* base)
{
  static_assert(std::is_base_of_v<Base, Sub>);
  return qobject_cast<const Sub*>(base);
}

// Warning: This function is highly unsafe, use with caution!
// It is only safe to use if you are 100% sure that the Sub and Base types are
// of the same size and that all Base instances are also valid Sub instances!
//
// This is mostly the case for types like QStringList, that are just an
// extension of their parent types and don't add any data members.
template<typename Sub, typename Base>
const Sub*
downcastPtrStatic(const Base* base)
{
  static_assert(std::is_base_of_v<Base, Sub>);
  static_assert(sizeof(Base) == sizeof(Sub));
  return static_cast<const Sub*>(base);
}

}<|MERGE_RESOLUTION|>--- conflicted
+++ resolved
@@ -26,22 +26,10 @@
 downcastPtr(const Base* base)
 {
   static_assert(std::is_base_of_v<Base, Sub>);
-<<<<<<< HEAD
-  return qobject_cast<const Sub*>(base);
-}
-
-template<typename Sub, typename Base>
-const Sub*
-downcastPtrStatic(const Base* base)
-{
-  static_assert(std::is_base_of_v<Base, Sub>);
-  return static_cast<const Sub*>(base);
-=======
   static_assert(std::is_polymorphic_v<Sub>,
                 "Downcasting requires a polymorphic type (e.g. a type with at "
                 "least one virtual method)!");
   return dynamic_cast<const Sub*>(base);
->>>>>>> fdd65e94
 }
 
 // Downcasting function for QObject types, enabled via SFINAE
