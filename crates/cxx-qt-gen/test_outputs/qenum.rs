--- conflicted
+++ resolved
@@ -79,12 +79,8 @@
         type MyObjectRust;
     }
     extern "Rust" {
-<<<<<<< HEAD
         #[cxx_name = "myInvokable"]
-=======
-        #[cxx_name = "myInvokableWrapper"]
         #[namespace = "cxx_qt::my_object"]
->>>>>>> 86d00e56
         #[doc(hidden)]
         fn my_invokable(self: &MyObject, qenum: MyEnum, other_qenum: MyOtherEnum);
     }
