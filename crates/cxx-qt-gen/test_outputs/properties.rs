--- conflicted
+++ resolved
@@ -35,129 +35,73 @@
         type MyObjectRust;
     }
     extern "Rust" {
-<<<<<<< HEAD
         #[cxx_name = "getPrimitive"]
+        #[namespace = "cxx_qt::my_object"]
         unsafe fn primitive<'a>(self: &'a MyObject) -> &'a i32;
     }
     extern "Rust" {
         #[cxx_name = "setPrimitive"]
+        #[namespace = "cxx_qt::my_object"]
         fn set_primitive(self: Pin<&mut MyObject>, value: i32);
     }
     extern "Rust" {
         #[cxx_name = "getTrivial"]
+        #[namespace = "cxx_qt::my_object"]
         unsafe fn trivial<'a>(self: &'a MyObject) -> &'a QPoint;
     }
     extern "Rust" {
         #[cxx_name = "setTrivial"]
+        #[namespace = "cxx_qt::my_object"]
         fn set_trivial(self: Pin<&mut MyObject>, value: QPoint);
     }
     extern "Rust" {
         #[cxx_name = "getReadonlyProp"]
+        #[namespace = "cxx_qt::my_object"]
         unsafe fn readonly_prop<'a>(self: &'a MyObject) -> &'a i32;
     }
     extern "Rust" {
         #[cxx_name = "getCustomOnChangedProp"]
+        #[namespace = "cxx_qt::my_object"]
         unsafe fn custom_on_changed_prop<'a>(self: &'a MyObject) -> &'a i32;
     }
     extern "Rust" {
         #[cxx_name = "setCustomOnChangedProp"]
+        #[namespace = "cxx_qt::my_object"]
         fn set_custom_on_changed_prop(self: Pin<&mut MyObject>, value: i32);
     }
     extern "Rust" {
         #[cxx_name = "getConstProp"]
+        #[namespace = "cxx_qt::my_object"]
         unsafe fn const_prop<'a>(self: &'a MyObject) -> &'a i32;
     }
     extern "Rust" {
         #[cxx_name = "getResettableProp"]
+        #[namespace = "cxx_qt::my_object"]
         unsafe fn resettable_prop<'a>(self: &'a MyObject) -> &'a i32;
     }
     extern "Rust" {
         #[cxx_name = "setResettableProp"]
+        #[namespace = "cxx_qt::my_object"]
         fn set_resettable_prop(self: Pin<&mut MyObject>, value: i32);
     }
     extern "Rust" {
         #[cxx_name = "getRequiredProp"]
+        #[namespace = "cxx_qt::my_object"]
         unsafe fn required_prop<'a>(self: &'a MyObject) -> &'a i32;
     }
     extern "Rust" {
         #[cxx_name = "setRequiredProp"]
+        #[namespace = "cxx_qt::my_object"]
         fn set_required_prop(self: Pin<&mut MyObject>, value: i32);
     }
     extern "Rust" {
         #[cxx_name = "getFinalProp"]
+        #[namespace = "cxx_qt::my_object"]
         unsafe fn final_prop<'a>(self: &'a MyObject) -> &'a i32;
     }
     extern "Rust" {
         #[cxx_name = "setFinalProp"]
-=======
-        #[cxx_name = "getPrimitiveWrapper"]
-        #[namespace = "cxx_qt::my_object"]
-        unsafe fn primitive<'a>(self: &'a MyObject) -> &'a i32;
-    }
-    extern "Rust" {
-        #[cxx_name = "setPrimitiveWrapper"]
-        #[namespace = "cxx_qt::my_object"]
-        fn set_primitive(self: Pin<&mut MyObject>, value: i32);
-    }
-    extern "Rust" {
-        #[cxx_name = "getTrivialWrapper"]
-        #[namespace = "cxx_qt::my_object"]
-        unsafe fn trivial<'a>(self: &'a MyObject) -> &'a QPoint;
-    }
-    extern "Rust" {
-        #[cxx_name = "setTrivialWrapper"]
-        #[namespace = "cxx_qt::my_object"]
-        fn set_trivial(self: Pin<&mut MyObject>, value: QPoint);
-    }
-    extern "Rust" {
-        #[cxx_name = "getReadonlyPropWrapper"]
-        #[namespace = "cxx_qt::my_object"]
-        unsafe fn readonly_prop<'a>(self: &'a MyObject) -> &'a i32;
-    }
-    extern "Rust" {
-        #[cxx_name = "getCustomOnChangedPropWrapper"]
-        #[namespace = "cxx_qt::my_object"]
-        unsafe fn custom_on_changed_prop<'a>(self: &'a MyObject) -> &'a i32;
-    }
-    extern "Rust" {
-        #[cxx_name = "setCustomOnChangedPropWrapper"]
-        #[namespace = "cxx_qt::my_object"]
-        fn set_custom_on_changed_prop(self: Pin<&mut MyObject>, value: i32);
-    }
-    extern "Rust" {
-        #[cxx_name = "getConstPropWrapper"]
-        #[namespace = "cxx_qt::my_object"]
-        unsafe fn const_prop<'a>(self: &'a MyObject) -> &'a i32;
-    }
-    extern "Rust" {
-        #[cxx_name = "getResettablePropWrapper"]
-        #[namespace = "cxx_qt::my_object"]
-        unsafe fn resettable_prop<'a>(self: &'a MyObject) -> &'a i32;
-    }
-    extern "Rust" {
-        #[cxx_name = "setResettablePropWrapper"]
-        #[namespace = "cxx_qt::my_object"]
-        fn set_resettable_prop(self: Pin<&mut MyObject>, value: i32);
-    }
-    extern "Rust" {
-        #[cxx_name = "getRequiredPropWrapper"]
-        #[namespace = "cxx_qt::my_object"]
-        unsafe fn required_prop<'a>(self: &'a MyObject) -> &'a i32;
-    }
-    extern "Rust" {
-        #[cxx_name = "setRequiredPropWrapper"]
-        #[namespace = "cxx_qt::my_object"]
-        fn set_required_prop(self: Pin<&mut MyObject>, value: i32);
-    }
-    extern "Rust" {
-        #[cxx_name = "getFinalPropWrapper"]
-        #[namespace = "cxx_qt::my_object"]
-        unsafe fn final_prop<'a>(self: &'a MyObject) -> &'a i32;
-    }
-    extern "Rust" {
-        #[cxx_name = "setFinalPropWrapper"]
-        #[namespace = "cxx_qt::my_object"]
->>>>>>> 86d00e56
+        #[namespace = "cxx_qt::my_object"]
         fn set_final_prop(self: Pin<&mut MyObject>, value: i32);
     }
     unsafe extern "C++" {
@@ -258,32 +202,20 @@
         );
     }
     extern "Rust" {
-<<<<<<< HEAD
         #[cxx_name = "myGetter"]
-=======
-        #[cxx_name = "myGetterWrapper"]
-        #[namespace = "cxx_qt::my_object"]
->>>>>>> 86d00e56
+        #[namespace = "cxx_qt::my_object"]
         #[doc(hidden)]
         fn my_getter(self: &MyObject) -> i32;
     }
     extern "Rust" {
-<<<<<<< HEAD
         #[cxx_name = "MyCustomSetter"]
-=======
-        #[cxx_name = "MyCustomSetterWrapper"]
-        #[namespace = "cxx_qt::my_object"]
->>>>>>> 86d00e56
+        #[namespace = "cxx_qt::my_object"]
         #[doc(hidden)]
         fn my_setter(self: Pin<&mut MyObject>, value: i32);
     }
     extern "Rust" {
-<<<<<<< HEAD
         #[cxx_name = "myResetFn"]
-=======
-        #[cxx_name = "myResetFnWrapper"]
-        #[namespace = "cxx_qt::my_object"]
->>>>>>> 86d00e56
+        #[namespace = "cxx_qt::my_object"]
         #[doc(hidden)]
         fn myResetFn(self: Pin<&mut MyObject>);
     }
