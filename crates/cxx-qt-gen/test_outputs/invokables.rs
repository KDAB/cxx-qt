--- conflicted
+++ resolved
@@ -42,112 +42,68 @@
         type MyObjectRust;
     }
     extern "Rust" {
-<<<<<<< HEAD
         #[cxx_name = "cppMethod"]
-=======
-        #[cxx_name = "cppMethodWrapper"]
-        #[namespace = "cxx_qt::my_object"]
->>>>>>> 86d00e56
+        #[namespace = "cxx_qt::my_object"]
         #[doc(hidden)]
         fn cpp_method(self: &MyObject);
     }
     extern "Rust" {
-<<<<<<< HEAD
         #[cxx_name = "invokable"]
-=======
-        #[cxx_name = "invokableWrapper"]
-        #[namespace = "cxx_qt::my_object"]
->>>>>>> 86d00e56
+        #[namespace = "cxx_qt::my_object"]
         #[doc(hidden)]
         fn invokable(self: &MyObject);
     }
     extern "Rust" {
-<<<<<<< HEAD
         #[cxx_name = "invokableMutable"]
-=======
-        #[cxx_name = "invokableMutableWrapper"]
-        #[namespace = "cxx_qt::my_object"]
->>>>>>> 86d00e56
+        #[namespace = "cxx_qt::my_object"]
         #[doc(hidden)]
         fn invokable_mutable(self: Pin<&mut MyObject>);
     }
     extern "Rust" {
-<<<<<<< HEAD
         #[cxx_name = "invokableParameters"]
-=======
-        #[cxx_name = "invokableParametersWrapper"]
-        #[namespace = "cxx_qt::my_object"]
->>>>>>> 86d00e56
+        #[namespace = "cxx_qt::my_object"]
         #[doc(hidden)]
         fn invokable_parameters(self: &MyObject, opaque: &QColor, trivial: &QPoint, primitive: i32);
     }
     extern "Rust" {
-<<<<<<< HEAD
         #[cxx_name = "invokableReturnOpaque"]
-=======
-        #[cxx_name = "invokableReturnOpaqueWrapper"]
-        #[namespace = "cxx_qt::my_object"]
->>>>>>> 86d00e56
+        #[namespace = "cxx_qt::my_object"]
         #[doc(hidden)]
         fn invokable_return_opaque(self: Pin<&mut MyObject>) -> UniquePtr<Opaque>;
     }
     extern "Rust" {
-<<<<<<< HEAD
         #[cxx_name = "invokableReturnTrivial"]
-=======
-        #[cxx_name = "invokableReturnTrivialWrapper"]
-        #[namespace = "cxx_qt::my_object"]
->>>>>>> 86d00e56
+        #[namespace = "cxx_qt::my_object"]
         #[doc(hidden)]
         fn invokable_return_trivial(self: Pin<&mut MyObject>) -> QPoint;
     }
     extern "Rust" {
-<<<<<<< HEAD
         #[cxx_name = "invokableFinal"]
-=======
-        #[cxx_name = "invokableFinalWrapper"]
-        #[namespace = "cxx_qt::my_object"]
->>>>>>> 86d00e56
+        #[namespace = "cxx_qt::my_object"]
         #[doc(hidden)]
         fn invokable_final(self: &MyObject);
     }
     extern "Rust" {
-<<<<<<< HEAD
         #[cxx_name = "invokableOverride"]
-=======
-        #[cxx_name = "invokableOverrideWrapper"]
-        #[namespace = "cxx_qt::my_object"]
->>>>>>> 86d00e56
+        #[namespace = "cxx_qt::my_object"]
         #[doc(hidden)]
         fn invokable_override(self: &MyObject);
     }
     extern "Rust" {
-<<<<<<< HEAD
         #[cxx_name = "invokableVirtual"]
-=======
-        #[cxx_name = "invokableVirtualWrapper"]
-        #[namespace = "cxx_qt::my_object"]
->>>>>>> 86d00e56
+        #[namespace = "cxx_qt::my_object"]
         #[doc(hidden)]
         fn invokable_virtual(self: &MyObject);
     }
     extern "Rust" {
-<<<<<<< HEAD
         #[cxx_name = "invokableResultTuple"]
-=======
-        #[cxx_name = "invokableResultTupleWrapper"]
-        #[namespace = "cxx_qt::my_object"]
->>>>>>> 86d00e56
+        #[namespace = "cxx_qt::my_object"]
         #[doc(hidden)]
         fn invokable_result_tuple(self: &MyObject) -> Result<()>;
     }
     extern "Rust" {
-<<<<<<< HEAD
         #[cxx_name = "invokableResultType"]
-=======
-        #[cxx_name = "invokableResultTypeWrapper"]
-        #[namespace = "cxx_qt::my_object"]
->>>>>>> 86d00e56
+        #[namespace = "cxx_qt::my_object"]
         #[doc(hidden)]
         fn invokable_result_type(self: &MyObject) -> Result<String>;
     }
