--- conflicted
+++ resolved
@@ -213,7 +213,6 @@
         self.namespace.as_deref()
     }
 
-<<<<<<< HEAD
     /// Get the module of the type in Rust
     /// This is usually the name of the bridge module.
     pub fn module(&self) -> Option<&Path> {
@@ -238,19 +237,15 @@
             cxx_name.into_iter().chain(namespace).collect(),
             rust_qualified,
         )
-=======
-    /// Returns the Ident of this names module if it exists, otherwise returns none
-    pub fn module_ident(&self) -> Option<&Ident> {
-        if let Some(path) = &self.module {
-            path.get_ident()
-        } else {
-            None
-        }
     }
 
     /// Returns the Ident of this names module if it exists, otherwise errors
-    pub fn require_module_ident(&self) -> Result<&Ident> {
-        if let Some(ident) = self.module_ident() {
+    ///
+    /// TODO: This should be deprecated! It is mostly used to access other members in the same
+    /// module as the QObject.
+    /// Preferrable, these other members should have full Name instances and use rust_qualified()
+    pub fn require_module(&self) -> Result<&Path> {
+        if let Some(ident) = self.module() {
             Ok(ident)
         } else {
             Err(Error::new_spanned(
@@ -258,7 +253,6 @@
                 format!("No Module name for {}!", self.rust_unqualified()),
             ))
         }
->>>>>>> 86d00e56
     }
 
     /// Get the fully qualified name of the type in C++.
@@ -324,7 +318,7 @@
     fn test_require_without_module() {
         let mut name = Name::mock("my_object");
         name.module = None;
-        assert!(name.module_ident().is_none());
-        assert!(name.require_module_ident().is_err());
+        assert!(name.module().is_none());
+        assert!(name.require_module().is_err());
     }
 }