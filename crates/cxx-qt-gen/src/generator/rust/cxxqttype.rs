// SPDX-FileCopyrightText: 2023 Klarälvdalens Datakonsult AB, a KDAB Group company <info@kdab.com>
// SPDX-FileContributor: Andrew Hayzen <andrew.hayzen@kdab.com>
//
// SPDX-License-Identifier: MIT OR Apache-2.0

use crate::{
    generator::{naming::qobject::QObjectNames, rust::fragment::GeneratedRustFragment},
    naming::TypeNames,
};
use quote::quote;
use syn::Result;

use super::fragment::RustFragmentPair;

pub fn generate(
    qobject_names: &QObjectNames,
    type_names: &TypeNames,
) -> Result<GeneratedRustFragment> {
    let mut blocks = GeneratedRustFragment::default();

<<<<<<< HEAD
    let cpp_struct_ident = &qobject_ident.name.rust_unqualified();
    let rust_struct_ident = &qobject_ident.rust_struct.rust_unqualified();

    let (rust_fn_name, rust_fn_attrs, rust_fn_qualified) = qobject_ident
        .cxx_qt_ffi_method("unsafeRust")
        .into_cxx_parts();

    let (rust_mut_fn_name, rust_mut_fn_attrs, rust_mut_fn_qualified) = qobject_ident
        .cxx_qt_ffi_method("unsafeRustMut")
        .into_cxx_parts();

=======
    let cpp_struct_ident = &qobject_names.name.rust_unqualified();
    let rust_struct_ident = &qobject_names.rust_struct.rust_unqualified();
>>>>>>> 86d00e56
    let qualified_impl = type_names.rust_qualified(cpp_struct_ident)?;

    let fragment = RustFragmentPair {
        cxx_bridge: vec![
            quote! {
                unsafe extern "C++" {
                    #[doc(hidden)]
                    #(#rust_fn_attrs)*
                    fn #rust_fn_name(outer: &#cpp_struct_ident) -> &#rust_struct_ident;
                }
            },
            quote! {
                unsafe extern "C++" {
                    #[doc(hidden)]
                    #(#rust_mut_fn_attrs)*
                    fn #rust_mut_fn_name(outer: Pin<&mut #cpp_struct_ident>) -> Pin<&mut #rust_struct_ident>;
                }
            },
        ],
        implementation: vec![
            quote! {
                impl ::core::ops::Deref for #qualified_impl {
                    type Target = #rust_struct_ident;

                    fn deref(&self) -> &Self::Target {
                        #rust_fn_qualified(self)
                    }
                }
            },
            quote! {
                impl ::cxx_qt::CxxQtType for #qualified_impl {
                    type Rust = #rust_struct_ident;

                    fn rust(&self) -> &Self::Rust {
                        #rust_fn_qualified(self)
                    }

                    fn rust_mut(self: core::pin::Pin<&mut Self>) -> core::pin::Pin<&mut Self::Rust> {
                        #rust_mut_fn_qualified(self)
                    }
                }
            },
        ],
    };

    blocks
        .cxx_mod_contents
        .append(&mut fragment.cxx_bridge_as_items()?);
    blocks
        .cxx_qt_mod_contents
        .append(&mut fragment.implementation_as_items()?);

    Ok(blocks)
}

#[cfg(test)]
mod tests {
    use super::*;

    use crate::tests::assert_tokens_eq;

    use crate::parser::qobject::tests::create_parsed_qobject;

    #[test]
    fn test_generate_rust_cxxqttype() {
        let qobject = create_parsed_qobject();
        let qobject_names = QObjectNames::from_qobject(&qobject, &TypeNames::mock()).unwrap();

        let generated = generate(&qobject_names, &TypeNames::mock()).unwrap();

        assert_eq!(generated.cxx_mod_contents.len(), 2);
        assert_eq!(generated.cxx_qt_mod_contents.len(), 2);

        // CXX bridges

        assert_tokens_eq(
            &generated.cxx_mod_contents[0],
            quote! {
                unsafe extern "C++" {
                    #[doc(hidden)]
                    #[cxx_name = "unsafeRust"]
                    #[namespace = "rust::cxxqt1"]
                    fn cxx_qt_ffi_my_object_unsafe_rust(outer: &MyObject) -> &MyObjectRust;
                }
            },
        );
        assert_tokens_eq(
            &generated.cxx_mod_contents[1],
            quote! {
                unsafe extern "C++" {
                    #[doc(hidden)]
                    #[cxx_name = "unsafeRustMut"]
                    #[namespace = "rust::cxxqt1"]
                    fn cxx_qt_ffi_my_object_unsafe_rust_mut(outer: Pin<&mut MyObject>) -> Pin<&mut MyObjectRust>;
                }
            },
        );

        // CXX-Qt generated contents
        assert_tokens_eq(
            &generated.cxx_qt_mod_contents[0],
            quote! {
                impl ::core::ops::Deref for qobject::MyObject {
                    type Target = MyObjectRust;

                    fn deref(&self) -> &Self::Target {
                        qobject::cxx_qt_ffi_my_object_unsafe_rust(self)
                    }
                }
            },
        );
        assert_tokens_eq(
            &generated.cxx_qt_mod_contents[1],
            quote! {
                impl ::cxx_qt::CxxQtType for qobject::MyObject {
                    type Rust = MyObjectRust;

                    fn rust(&self) -> &Self::Rust {
                        qobject::cxx_qt_ffi_my_object_unsafe_rust(self)
                    }

                    fn rust_mut(self: core::pin::Pin<&mut Self>) -> core::pin::Pin<&mut Self::Rust> {
                        qobject::cxx_qt_ffi_my_object_unsafe_rust_mut(self)
                    }
                }
            },
        );
    }
}<|MERGE_RESOLUTION|>--- conflicted
+++ resolved
@@ -18,22 +18,16 @@
 ) -> Result<GeneratedRustFragment> {
     let mut blocks = GeneratedRustFragment::default();
 
-<<<<<<< HEAD
-    let cpp_struct_ident = &qobject_ident.name.rust_unqualified();
-    let rust_struct_ident = &qobject_ident.rust_struct.rust_unqualified();
-
-    let (rust_fn_name, rust_fn_attrs, rust_fn_qualified) = qobject_ident
+    let cpp_struct_ident = &qobject_names.name.rust_unqualified();
+    let rust_struct_ident = &qobject_names.rust_struct.rust_unqualified();
+    let (rust_fn_name, rust_fn_attrs, rust_fn_qualified) = qobject_names
         .cxx_qt_ffi_method("unsafeRust")
         .into_cxx_parts();
 
-    let (rust_mut_fn_name, rust_mut_fn_attrs, rust_mut_fn_qualified) = qobject_ident
+    let (rust_mut_fn_name, rust_mut_fn_attrs, rust_mut_fn_qualified) = qobject_names
         .cxx_qt_ffi_method("unsafeRustMut")
         .into_cxx_parts();
 
-=======
-    let cpp_struct_ident = &qobject_names.name.rust_unqualified();
-    let rust_struct_ident = &qobject_names.rust_struct.rust_unqualified();
->>>>>>> 86d00e56
     let qualified_impl = type_names.rust_qualified(cpp_struct_ident)?;
 
     let fragment = RustFragmentPair {
