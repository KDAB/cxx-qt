--- conflicted
+++ resolved
@@ -51,12 +51,8 @@
                     //
                     // CXX ends up generating the source, then we generate the matching header.
                     #[cxx_name = #wrapper_ident_cpp]
-<<<<<<< HEAD
                     // Namespace is not needed here
-=======
-                    #[doc(hidden)]
-                    // TODO: Add #[namespace] of the QObject
->>>>>>> d23775a5
+                    #[doc(hidden)]
                     #unsafe_call fn #invokable_ident_rust(#parameter_signatures) #return_type;
                 }
             }],
