--- conflicted
+++ resolved
@@ -56,17 +56,12 @@
         Ok(Some(RustFragmentPair {
             cxx_bridge: vec![quote! {
                 extern "Rust" {
-<<<<<<< HEAD
                     #[cxx_name = #setter_cpp]
-                    // Namespace is not needed here
-=======
-                    #[cxx_name = #setter_wrapper_cpp]
                     // Needed for QObjects to have a namespace on their type or extern block
                     //
                     // A Namespace from cxx_qt::bridge would be automatically applied to all children
                     // but to apply it to only certain types, it is needed here too
                     #cxx_namespace
->>>>>>> 86d00e56
                     #has_unsafe fn #setter_rust(self: Pin<&mut #cpp_class_name_rust>, value: #cxx_ty);
                 }
             }],
