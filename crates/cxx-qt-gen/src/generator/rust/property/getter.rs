--- conflicted
+++ resolved
@@ -23,17 +23,9 @@
     cxx_ty: &Type,
     type_names: &TypeNames,
 ) -> Result<Option<RustFragmentPair>> {
-<<<<<<< HEAD
     if let NameState::Auto(getter) = &idents.getter {
-        let cpp_class_name_rust = &qobject_idents.name.rust_unqualified();
+        let cpp_class_name_rust = &qobject_names.name.rust_unqualified();
         let getter_cpp = getter.cxx_unqualified();
-=======
-    if let (NameState::Auto(getter), Some(getter_wrapper)) =
-        (&idents.getter, &idents.getter_wrapper)
-    {
-        let cpp_class_name_rust = qobject_names.name.rust_unqualified();
-        let getter_wrapper_cpp = getter_wrapper.cxx_unqualified();
->>>>>>> 86d00e56
         let getter_rust = getter.rust_unqualified();
         let ident = idents.name.rust_unqualified();
         let ident_str = ident.to_string();
@@ -45,17 +37,12 @@
         Ok(Some(RustFragmentPair {
             cxx_bridge: vec![quote! {
                 extern "Rust" {
-<<<<<<< HEAD
                     #[cxx_name = #getter_cpp]
-                    // Namespace is not needed here
-=======
-                    #[cxx_name = #getter_wrapper_cpp]
                     // Needed for QObjects to have a namespace on their type or extern block
                     //
                     // A Namespace from cxx_qt::bridge would be automatically applied to all children
                     // but to apply it to only certain types, it is needed here too
                     #cxx_namespace
->>>>>>> 86d00e56
                     unsafe fn #getter_rust<'a>(self: &'a #cpp_class_name_rust) -> &'a #cxx_ty;
                 }
             }],
