--- conflicted
+++ resolved
@@ -26,10 +26,6 @@
 ) -> Result<GeneratedCppQObjectBlocks> {
     let mut generated = GeneratedCppQObjectBlocks::default();
     let mut signals = vec![];
-<<<<<<< HEAD
-=======
-    let name = &qobject_idents.name;
->>>>>>> 86d00e56
 
     for property in properties {
         // Cache the idents as they are used in multiple places
@@ -40,7 +36,6 @@
             .metaobjects
             .push(meta::generate(&idents, &property.flags, &cxx_ty));
 
-<<<<<<< HEAD
         if let Some(getter) = getter::generate(&idents, &cxx_ty) {
             generated.methods.push(getter);
         }
@@ -49,26 +44,7 @@
             generated.methods.push(setter)
         }
 
-        if let Some(notify) = signal::generate(&idents, qobject_idents) {
-=======
-        if let Some(getter) = getter::generate(&idents, name, &cxx_ty) {
-            generated.methods.push(getter);
-        }
-
-        if let Some(getter_wrapper) = getter::generate_wrapper(&idents, &cxx_ty) {
-            generated.private_methods.push(getter_wrapper);
-        }
-
-        if let Some(setter) = setter::generate(&idents, name, &cxx_ty) {
-            generated.methods.push(setter)
-        }
-
-        if let Some(setter_wrapper) = setter::generate_wrapper(&idents, &cxx_ty) {
-            generated.private_methods.push(setter_wrapper)
-        }
-
-        if let Some(notify) = signal::generate(&idents, name) {
->>>>>>> 86d00e56
+        if let Some(notify) = signal::generate(&idents, &qobject_idents.name) {
             signals.push(notify)
         }
     }
