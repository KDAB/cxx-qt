--- conflicted
+++ resolved
@@ -35,11 +35,8 @@
 - Support for `QMessageLogContext` and sending log messages to the Qt message handler.
 - Serde support for further types: `QByteArray`, `QSet`, `QStringList`, `QVector`, `QUrl`
 - Added `QEventLoop` to cxx-qt-lib-extras.
-<<<<<<< HEAD
 - Add `QScopedMetaObjectConnectionGuard`, which is `QMetaObjectConnectionGuard` with a scoped lifetime. `QMetaObjectConnectionGuard` is now a type alias for `QScopedMetaObjectConnectionGuard<'static>`.
-=======
 - Support for setting Qt log message patterns with `q_set_message_pattern` and formatting log messages ith `q_format_log_message`.
->>>>>>> cdce7bd2
 
 ### Removed
 
