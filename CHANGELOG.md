--- conflicted
+++ resolved
@@ -19,11 +19,8 @@
 
 ### Added
 
-<<<<<<< HEAD
+- `QDateTime::from_string` to parse `QDateTime` from a `QString`.
 - Support for further types: `QUuid`
-=======
-- `QDateTime::from_string` to parse `QDateTime` from a `QString`.
->>>>>>> 1f72cddd
 
 ### Fixed
 
