--- conflicted
+++ resolved
@@ -20,11 +20,8 @@
 ### Added
 
 - `QDateTime::from_string` to parse `QDateTime` from a `QString`.
-<<<<<<< HEAD
-- Serde support for further types: `QByteArray`, `QColor`, `QDate`, `QDateTime`, `QLine`, `QLineF`, `QList`, `QMargins`, `QMarginsF`, `QPoint`, `QPointF`, `QPolygon`, `QPolygonF`, `QRect`, `QRectF`, `QSet`, `QSize`, `QSizeF`,  `QStringList`, `QVector`, `QVector2D`, `QVector3D`, `QVector4D`, `QTime`, `QUrl`
-=======
 - Support for further types: `QUuid`
->>>>>>> e84662a5
+- Serde support for further types: `QByteArray`, `QColor`, `QDate`, `QDateTime`, `QLine`, `QLineF`, `QList`, `QMargins`, `QMarginsF`, `QPoint`, `QPointF`, `QPolygon`, `QPolygonF`, `QRect`, `QRectF`, `QSet`, `QSize`, `QSizeF`,  `QStringList`, `QVector`, `QVector2D`, `QVector3D`, `QVector4D`, `QTime`, `QUrl`, `QUuid`
 
 ### Fixed
 
