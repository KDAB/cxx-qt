--- conflicted
+++ resolved
@@ -16,11 +16,7 @@
 
 ### Added
 
-<<<<<<< HEAD
-- Support for further types: `QLine`, `QLineF`, `QImage`, `QPainter`, `QPen`
-=======
-- Support for further types: `QLine`, `QLineF`, `QImage`, `QPainter`, `QFont`
->>>>>>> 36e57fab
+- Support for further types: `QLine`, `QLineF`, `QImage`, `QPainter`, `QFont`, `QPen`
 - `internal_pointer_mut()` function on `QModelIndex`
 - `c_void` in CXX-Qt-lib for easy access to `void *`
 
