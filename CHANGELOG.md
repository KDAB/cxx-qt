--- conflicted
+++ resolved
@@ -34,11 +34,8 @@
 - Casting is automatically implemented for qobjects or types which have `#[base = T]` in `"RustQt"` or `"C++Qt"` blocks
 - Support for `QMessageLogContext` and sending log messages to the Qt message handler.
 - Serde support for further types: `QByteArray`, `QSet`, `QStringList`, `QVector`, `QUrl`
-<<<<<<< HEAD
+- Added `QEventLoop` to cxx-qt-lib-extras.
 - Add `QScopedMetaObjectConnectionGuard`, which is `QMetaObjectConnectionGuard` with a scoped lifetime. `QMetaObjectConnectionGuard` is now a type alias for `QScopedMetaObjectConnectionGuard<'static>`.
-=======
-- Added `QEventLoop` to cxx-qt-lib-extras.
->>>>>>> 20dd5ade
 
 ### Removed
 
