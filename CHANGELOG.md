--- conflicted
+++ resolved
@@ -24,9 +24,6 @@
 - `QDateTime::from_string` to parse `QDateTime` from a `QString`.
 - `QSet::reserve` to reserve capacity up-front.
 - Support for further types: `QUuid`
-<<<<<<< HEAD
-- Serde support for further types: `QByteArray`, `QColor`, `QDate`, `QDateTime`, `QFont`, `QLine`, `QLineF`, `QList`, `QMargins`, `QMarginsF`, `QPoint`, `QPointF`, `QPolygon`, `QPolygonF`, `QRect`, `QRectF`, `QSet`, `QSize`, `QSizeF`, `QStringList`, `QVector`, `QVector2D`, `QVector3D`, `QVector4D`, `QTime`, `QUrl`, `QUuid`
-=======
 - New example: Basic greeter app
 - Support for further types: `qreal`, `qint64`, `qintptr`, `qsizetype`, `quint64`, `quintptr`
 - Support for `cfg` attributes through to C++ generation
@@ -36,6 +33,7 @@
 - Add pure virtual function specified through the `#[cxx_pure]` attribute
 - Add wrappers for up and down casting, for all types which inherit from QObject, available for &T, &mut T and Pin<&mut T>
 - Support for `QMessageLogContext` and sending log messages to the Qt message handler.
+- Serde support for further types: `QByteArray`, `QColor`, `QDate`, `QDateTime`, `QFont`, `QLine`, `QLineF`, `QList`, `QMargins`, `QMarginsF`, `QPoint`, `QPointF`, `QPolygon`, `QPolygonF`, `QRect`, `QRectF`, `QSet`, `QSize`, `QSizeF`, `QStringList`, `QVector`, `QVector2D`, `QVector3D`, `QVector4D`, `QTime`, `QUrl`, `QUuid`
 
 ### Removed
 
@@ -47,7 +45,6 @@
 ### Added
 
 - Allow creating a `QImage` from an `image::RgbaImage`.
->>>>>>> 17c21f6b
 
 ### Fixed
 
